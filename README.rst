.. Copyright (c) 2007-2017 Louisiana State University

   Distributed under the Boost Software License, Version 1.0. (See accompanying
   file LICENSE_1_0.txt or copy at http://www.boost.org/LICENSE_1_0.txt)

*****
 HPX
*****

HPX is a C++ Standard Library for Concurrency and Parallelism. It implements
all of the corresponding facilities as defined by the C++ Standard.
Additionally, in HPX we implement functionalities proposed as part of the
ongoing C++ standardization process. We also extend the C++ Standard APIs to
the distributed case.

The goal of HPX is to create a high quality, freely available, open source
implementation of a new programming model for conventional systems, such as
classic Linux based Beowulf clusters or multi-socket highly parallel SMP
nodes. At the same time, we want to have a very modular and well designed
runtime system architecture which would allow us to port our implementation
onto new computer system architectures. We want to use real-world applications
to drive the development of the runtime system, coining out required
functionalities and converging onto a stable API which will provide a
smooth migration path for developers.

The API exposed by HPX is not only modeled after the interfaces defined by the
C++11/14/17 ISO standard, it also adheres to the programming guidelines used by the
Boost collection of C++ libraries. We aim to improve the scalability of today's
applications and to expose new levels of parallelism which are necessary to
take advantage of the exascale systems of the future.

****************************
What's so special about HPX?
****************************

* HPX exposes a uniform, standards-oriented API for ease of programming
  parallel and distributed applications.
* It enables programmers to write fully asynchronous code using hundreds
  of millions of threads.
* HPX provides unified syntax and semantics for local and remote operations.
* HPX makes concurrency manageable with dataflow and future based
  synchronization.
* It implements a rich set of runtime services supporting a broad range of
  use cases.
* HPX exposes a uniform, flexible, and extendable performance counter
  framework which can enable runtime adaptivity
* It is designed to solve problems conventionally considered to be
  scaling-impaired.
* HPX has been designed and developed for systems of any scale, from
  hand-held devices to very large scale systems.
* It is the first fully functional implementation of the ParalleX execution
  model.
* HPX is published under a liberal open-source license and has an open,
  active, and thriving developer community.


<<<<<<< HEAD
The documentation for the latest release of HPX (currently V1.1) can be
`found here <http://stellar.cct.lsu.edu/files/hpx-1.1.0/html/index.html>`_.
In publications this release of HPX can be cited as: |zenodo_doi|.
=======
The documentation for the latest release of HPX (currently V1.0) can be
`found here <http://stellar.cct.lsu.edu/files/hpx-1.0.0/html/index.html>`_.
In publications, this release of HPX can be cited as: |zenodo_doi|.
>>>>>>> 8dace889

.. |zenodo_doi| image:: https://zenodo.org/badge/DOI/10.5281/zenodo.556772.svg
     :target: https://doi.org/10.5281/zenodo.556772

Additionally, we regularly upload the current status of the documentation
(which is being worked on as we speak)
`here <http://stellar-group.github.io/hpx/docs/html/>`_. We also have a
single-page version of the documentation
`here <http://stellar-group.github.io/hpx/docs/html/hpx.html>`_.

<<<<<<< HEAD
If you plan to use HPX we suggest to start with the latest released version
(currently HPX V1.1) which can be
=======
If you plan to use HPX we suggest starting with the latest released version
(currently HPX V1.0) which can be
>>>>>>> 8dace889
`downloaded here <http://stellar.cct.lsu.edu/downloads/>`_.

If you would like to work with the cutting edge version from this repository
we suggest following the current health status of the master branch by looking at
our `contiguous integration results website <http://rostam.cct.lsu.edu/console>`_.
While we try to keep the master branch stable and usable, sometimes new bugs
trick their way into the code base - you have been warned!

The `CircleCI <https://circleci.com/gh/STEllAR-GROUP/hpx>`_ contiguous
integration service tracks the current build status for the master branch:
|circleci_status|

.. |circleci_status| image:: https://circleci.com/gh/STEllAR-GROUP/hpx/tree/master.svg?style=svg
     :target: https://circleci.com/gh/STEllAR-GROUP/hpx/tree/master
     :alt: HPX master branch build status

The `AppVeyor <https://ci.appveyor.com/project/hkaiser/hpx>`_ contiguous
integration tracks the status for Windows builds using the native Visual Studio 2017
toolchain: |appveyor_status|.

.. |appveyor_status| image:: https://ci.appveyor.com/api/projects/status/sd3ehemep05fhaj1/branch/master?svg=true
     :target: https://ci.appveyor.com/project/hkaiser/hpx/branch/master
     :alt: HPX master branch Windows build status

In any case, if you happen to run into problems we very much encourage and appreciate
any issue reports through the `issue tracker for this Github project
<http://github.com/STEllAR-GROUP/hpx/issues>`_.

Also, if you have any questions feel free to ask it over at
`StackOverflow <http://stackoverflow.com>`_
and tag the question with `hpx <http://stackoverflow.com/questions/tagged/hpx>`_.

For a full list of support options please see our
`Support page <https://github.com/STEllAR-GROUP/hpx/blob/master/.github/SUPPORT.md>`_.

We have adopted a
`code of conduct <https://github.com/STEllAR-GROUP/hpx/blob/master/.github/CODE_OF_CONDUCT.md>`_
for this project. Please refer to this document if you would like to know more
about the expectations for members of our community, with regard to how they
will behave toward each other.

********************
 Build Instructions
********************

All of HPX is distributed under the Boost Software License,
Version 1.0 (See accompanying file LICENSE_1_0.txt or an online copy available
`here <http://www.boost.org/LICENSE_1_0.txt>`_).

Linux
-----

1)  Before starting to build HPX, please read about the
    `prerequisites <http://stellar-group.github.io/hpx/docs/html/hpx/manual/build_system/prerequisites.html>`_.

2) Clone the master HPX git repository (or a stable tag)::

    git clone git://github.com/STEllAR-GROUP/hpx.git

3) Create a build directory. HPX requires an out-of-tree build. This means you
   will be unable to run CMake in the HPX source directory::

      cd hpx
      mkdir my_hpx_build
      cd my_hpx_build

4) Invoke CMake from your build directory, pointing the CMake driver to the root
   of your HPX source tree::

      cmake -DBOOST_ROOT=/your_boost_directory \
            -DHWLOC_ROOT=/your_hwloc_directory \
            [other CMake variable definitions] \
            /path/to/hpx/source/tree

   for instance::

      cmake -DBOOST_ROOT=~/packages/boost \
            -DHWLOC_ROOT=/packages/hwloc \
            -DCMAKE_INSTALL_PREFIX=~/packages/hpx \
            ~/downloads/hpx_0.9.99

5) Invoke GNU make. If you are on a machine with multiple cores (very likely),
   add the -jN flag to your make invocation, where N is the number of cores
   on your machine plus one::

      gmake -j5

6) To complete the build and install HPX::

      gmake install

   This will build and install the essential core components of HPX only. Use::

      gmake tests && gmake test

   to build and run the tests and::

      gmake examples
      gmake install

   to build and install the examples.

Please refer `here <http://stellar-group.github.io/hpx/docs/html/hpx/manual/build_system/building_hpx/build_recipes.html#hpx.manual.build_system.building_hpx.build_recipes.unix_installation>`_
for more information about building HPX on a Linux system.

OS X (Mac)
----------

1)  Before starting to build HPX, please read about the
    `prerequisites <http://stellar-group.github.io/hpx/docs/html/hpx/manual/build_system/prerequisites.html>`_.

2) Clone the master HPX git repository (or a stable tag)::

    git clone git://github.com/STEllAR-GROUP/hpx.git

3) Create a build directory. HPX requires an out-of-tree build. This means you
   will be unable to run CMake in the HPX source directory::

      cd hpx
      mkdir my_hpx_build
      cd my_hpx_build

4) Invoke CMake from your build directory, pointing the CMake driver to the root
   of your HPX source tree::

      cmake -DCMAKE_CXX_COMPILER=/usr/bin/clang++ \
            -DBOOST_ROOT=/your_boost_directory    \
            [other CMake variable definitions]    \
            /path/to/hpx/source/tree

   for instance::

      cmake -DCMAKE_CXX_COMPILER=/usr/bin/clang++ \
            -DBOOST_ROOT=~/packages/boost \
            -DCMAKE_INSTALL_PREFIX=~/packages/hpx \
            ~/downloads/hpx_0.9.99

5) Invoke GNU make. If you are on a machine with multiple cores (very likely),
   add the -jN flag to your make invocation, where N is the number of cores
   on your machine plus one::

      make -j5

6) To complete the build and install HPX::

      make install

   This will build and install the essential core components of HPX only. Use::

      make tests && make test

   to build and run the tests and::

      make examples
      make install

   to build and install the examples.

For more information and additional options, please see the corresponding
`documentation <http://stellar-group.github.io/hpx/docs/html/hpx/manual/build_system/building_hpx/build_recipes.html#hpx.manual.build_system.building_hpx.build_recipes.macos_installation>`_.

Windows
-------

1)  Before starting to build HPX, please read about the
    `prerequisites <http://stellar-group.github.io/hpx/docs/html/hpx/manual/build_system/prerequisites.html>`_.

2) Clone the master HPX git repository (or a stable tag). You can use
   TortoiseGIT, or the git client that Cygwin provides. The git repository can
   be found at::

    git://github.com/STEllAR-GROUP/hpx.git

3) Create a build folder. HPX requires an out-of-tree-build. This means that you
   will be unable to run CMake in the HPX source folder.

4) Open up the CMake GUI. In the input box labeled "Where is the source code:",
   enter the full path to the source folder. In the input box labeled
   "Where to build the binaries:", enter the full path to the build folder you
   created in step 2.

5) Add CMake variable definitions (if any) by clicking the "Add Entry" button
   and selecting type "String". Most probably you will need to at least add the
   directories where `Boost <http://www.boost.org>`_ is located as BOOST_ROOT
   and where `Hwloc <http://www.open-mpi.org/projects/hwloc/>`_ is located as
   HWLOC_ROOT.

6) Press the "Configure" button. A window will pop up asking you which compiler
   to use. Select the x64 Visual Studio 2012 compiler. Note that while it is
   possible to build HPX for x86 we don't recommend doing so as 32 bit runs are
   severely restricted by a 32-bit Windows system limitation affecting the number
   of HPX threads you can create.

7) If the "Generate" button is not clickable, press "Configure" again. Repeat
   this step until the "Generate" button becomes clickable.

8) Press "Generate".

9) Open up the build folder, and double-click hpx.sln.

10) Build the INSTALL target.

For more information, please see the corresponding
`section in the documentation <http://stellar-group.github.io/hpx/docs/html/hpx/manual/build_system/building_hpx/build_recipes.html#hpx.manual.build_system.building_hpx.build_recipes.windows_installation>`_

BlueGene/Q
----------

So far we only support BGClang for compiling HPX on the BlueGene/Q.

1)  Before starting to build HPX, please read about the
    `prerequisites <http://stellar-group.github.io/hpx/docs/html/hpx/manual/build_system/prerequisites.html>`_.

2) Check if BGClang is available on your installation. If not obtain and install a copy
   from the `BGClang trac page <https://trac.alcf.anl.gov/projects/llvm-bgq>`_

3) Build (and install) a recent version of `Hwloc <http://www.open-mpi.org/projects/hwloc/>`_
   With the following commands::

    ./configure \
          --host=powerpc64-bgq-linux \
          --prefix=$HOME/install/hwloc \
          --disable-shared \
          --enable-static \
          CPPFLAGS='-I/bgsys/drivers/ppcfloor ' \
                   '-I/bgsys/drivers/ppcfloor/spi/include/kernel/cnk/'
    make
    make install

4) Build (and install) a recent version of Boost, using BGClang::
   To build Boost with BGClang, you'll need to set up the following in your Boost
   ``~/user-config.jam`` file::

      # user-config.jam (put this file into your home directory)
      using clang
        :
        : bgclang++11
        :
        ;

   You can then use this as your build command::

        ./bootstrap.sh
        ./b2 --build-dir=/tmp/build-boost --layout=versioned toolset=clang -j12

5) Clone the master HPX git repository (or a stable tag)::

    git clone git://github.com/STEllAR-GROUP/hpx.git

6) Generate the HPX buildfiles using cmake::

    cmake -DHPX_PLATFORM=BlueGeneQ \
          -DCMAKE_TOOLCHAIN_FILE=/path/to/hpx/cmake/toolchains/BGQ.cmake \
          -DCMAKE_CXX_COMPILER=bgclang++11 \
          -DMPI_CXX_COMPILER=mpiclang++11 \
          -DHWLOC_ROOT=/path/to/hwloc/installation \
          -DBOOST_ROOT=/path/to/boost \
          -DHPX_MALLOC=system \
          /path/to/hpx

7) To complete the build and install HPX::

    make -j24
    make install

   This will build and install the essential core components of HPX only. Use::

    make -j24 examples
    make -j24 install

   to build and install the examples.

You can find more details about using HPX on a BlueGene/Q system
`here <http://stellar-group.github.io/hpx/docs/html/hpx/manual/build_system/building_hpx/build_recipes.html#hpx.manual.build_system.building_hpx.build_recipes.bgq_installation>`_.

Intel(R) Xeon/Phi
-----------------

After installing Boost and HWLOC, the build procedure is almost the same as
for how to build HPX on Unix Variants with the sole difference that you have
to enable the Xeon Phi in the CMake Build system. This is achieved by invoking
CMake in the following way::

    cmake \
         -DCMAKE_TOOLCHAIN_FILE=/path/to/hpx/cmake/toolchains/XeonPhi.cmake \
         -DBOOST_ROOT=$BOOST_ROOT \
         -DHWLOC_ROOT=$HWLOC_ROOT \
         /path/to/hpx

For more detailed information about building HPX for the Xeon/Phi please refer to
the `documentation <http://stellar-group.github.io/hpx/docs/html/hpx/manual/build_system/building_hpx/build_recipes.html#hpx.manual.build_system.building_hpx.build_recipes.intel_mic_installation>`_.


******************
 Acknowledgements
******************

We would like to acknowledge the NSF, DoE, DARPA, the Center for Computation
and Technology (CCT) at Louisiana State University, and the Department of
Computer Science 3 - Computer Architecture at the University of Erlangen
Nuremberg who fund and support our work.

We would also like to thank the following
organizations for granting us allocations of their compute resources:
LSU HPC, LONI, XSEDE, NERSC, and the Gauss Center for Supercomputing.

HPX is currently funded by

* The National Science Foundation through awards 1117470 (APX),
  1240655 (STAR), 1447831 (PXFS), and 1339782 (STORM).

  Any opinions, findings, and conclusions or
  recommendations expressed in this material are those of the author(s)
  and do not necessarily reflect the views of the National Science Foundation.

* The Department of Energy (DoE) through the award DE-SC0008714 (XPRESS).

  Neither the United States Government nor any agency thereof, nor any of
  their employees makes any warranty, express or implied, or assumes any
  legal liability or responsibility for the accuracy, completeness, or
  usefulness of any information, apparatus, product, or process disclosed,
  or represents that its use would not infringe privately owned rights.
  Reference herein to any specific commercial product, process, or service
  by trade name, trademark, manufacturer, or otherwise does not necessarily
  constitute or imply its endorsement, recommendation, or favoring by the
  United States Government or any agency thereof. The views and opinions of
  authors expressed herein do not necessarily state or reflect those of the
  United States Government or any agency thereof.

* The Bavarian Research Foundation (Bayerische Forschungsstiftung) through
  the grant AZ-987-11.

* The European Commission's Horizon 2020 programme through the grant
  H2020-EU.1.2.2. 671603 (AllScale).
<|MERGE_RESOLUTION|>--- conflicted
+++ resolved
@@ -54,15 +54,9 @@
   active, and thriving developer community.
 
 
-<<<<<<< HEAD
 The documentation for the latest release of HPX (currently V1.1) can be
 `found here <http://stellar.cct.lsu.edu/files/hpx-1.1.0/html/index.html>`_.
 In publications this release of HPX can be cited as: |zenodo_doi|.
-=======
-The documentation for the latest release of HPX (currently V1.0) can be
-`found here <http://stellar.cct.lsu.edu/files/hpx-1.0.0/html/index.html>`_.
-In publications, this release of HPX can be cited as: |zenodo_doi|.
->>>>>>> 8dace889
 
 .. |zenodo_doi| image:: https://zenodo.org/badge/DOI/10.5281/zenodo.556772.svg
      :target: https://doi.org/10.5281/zenodo.556772
@@ -73,13 +67,8 @@
 single-page version of the documentation
 `here <http://stellar-group.github.io/hpx/docs/html/hpx.html>`_.
 
-<<<<<<< HEAD
 If you plan to use HPX we suggest to start with the latest released version
 (currently HPX V1.1) which can be
-=======
-If you plan to use HPX we suggest starting with the latest released version
-(currently HPX V1.0) which can be
->>>>>>> 8dace889
 `downloaded here <http://stellar.cct.lsu.edu/downloads/>`_.
 
 If you would like to work with the cutting edge version from this repository
