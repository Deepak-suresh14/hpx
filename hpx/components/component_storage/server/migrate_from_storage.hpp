//  Copyright (c) 2015 Hartmut Kaiser
//
//  Distributed under the Boost Software License, Version 1.0. (See accompanying
//  file LICENSE_1_0.txt or copy at http://www.boost.org/LICENSE_1_0.txt)

#if !defined(HPX_MIGRATE_FROM_STORAGE_SERVER_FEB_09_2015_0330PM)
#define HPX_MIGRATE_FROM_STORAGE_SERVER_FEB_09_2015_0330PM

#include <hpx/include/actions.hpp>
#include <hpx/include/components.hpp>
#include <hpx/include/naming.hpp>
#include <hpx/include/runtime.hpp>
#include <hpx/include/serialization.hpp>
#include <hpx/include/util.hpp>

#include <hpx/components/component_storage/export_definitions.hpp>
#include <hpx/components/component_storage/server/component_storage.hpp>

namespace hpx { namespace components { namespace server
{
    ///////////////////////////////////////////////////////////////////////////
    // Migrate given component from the specified storage component
    //
    // Object migration is performed from the storage in several steps:
    //
    // 1) The migration is triggered by invoking the
    //    trigger_migrate_from_storage_here_action on the locality which is
    //    responsible for managing the address resolution for the object which
    //    has to be migrated.
    // 2) The trigger_migrate_from_storage_here_action performs 3 steps:
    //    a) Invoke agas::begin_migration, which marks the global id in AGAS,
    //       deferring all address resolution requests until end_migration is
    //       called.
    //    b) Invoke the actual migration operation (see step 3)
    //    c) Invoke end_migration, which un-marks the global id and releases
    //       all pending address resolution requests. Those requests now return
    //       the new object location.
    // 3) The actual migration (component_storage::migrate_from_here_action)
    //    is executed on the storage facility where the object is currently
    //    stored. This involves several steps as well:
    //    a) Retrieve the byte stream representing the object from the storage
    //    b) Deserialize the byte stream to re-create the object. The newly
    //       recreated object is pinned immediately. The object is unpinned by
    //       the deleter associated with the shared pointer.
    //    c) Invoke the action runtime_support::migrate_component on the
    //       locality where the object has to be moved to. This passes
    //       along the shared pointer to the object and recreates the object
    //       on the target locality and updates the association of the object's
    //       global id with the new local virtual address in AGAS.
    //    d) Mark the old object (through the original shared pointer) as
    //       migrated which will delete it once the shared pointer goes out of
    //       scope.
    //
    namespace detail
    {
        ///////////////////////////////////////////////////////////////////////
        template <typename Component>
        future<naming::id_type> migrate_from_storage_here_id(
            naming::id_type const& target_locality,
            boost::shared_ptr<Component> const& ptr,
            naming::id_type const& to_resurrect)
        {
            // and resurrect it on the specified locality
            using hpx::components::runtime_support;
            return runtime_support::migrate_component_async<Component>(
                        target_locality, ptr, to_resurrect)
                .then(util::bind(
                    &detail::migrate_component_cleanup<Component>,
                    util::placeholders::_1, ptr, to_resurrect));
        }

        template <typename Component>
        future<naming::id_type> migrate_from_storage_here_address(
            naming::address const& addr,
            boost::shared_ptr<Component> const& ptr,
            naming::id_type const& to_resurrect)
        {
            naming::id_type id(addr.locality_, id_type::unmanaged);
            return migrate_from_storage_here_id(id, ptr, to_resurrect);
        }

        // convert the extracted data into a living component instance
        template <typename Component>
        future<naming::id_type> migrate_from_storage_here(
            future<std::vector<char> > && f,
            naming::id_type const& to_resurrect,
            naming::address const& addr,
            naming::id_type const& target_locality)
        {
            // recreate the object
            boost::shared_ptr<Component> ptr;

            {
                std::vector<char> data = f.get();
                serialization::input_archive archive(data, data.size(), 0);
                archive >> ptr;
            }

            // make sure the migration code works properly
            ptr->pin();

            // if target locality is not specified, use the address of the last
            // locality where the object was living before
            if (target_locality == naming::invalid_id)
            {
                return migrate_from_storage_here_address<Component>(addr, ptr,
                    to_resurrect);
            }

            // otherwise directly refer to the locality where the object should
            // be resurrected
            return migrate_from_storage_here_id(target_locality, ptr,
                to_resurrect);
        }
    }

    ///////////////////////////////////////////////////////////////////////////
    // This is executed on the locality responsible for managing the address
    // resolution for the given object.
    template <typename Component>
    future<naming::id_type> trigger_migrate_from_storage_here(
        naming::id_type const& to_resurrect,
        naming::id_type const& target_locality)
    {
        if (!Component::supports_migration())
        {
<<<<<<< HEAD
            return hpx::make_exceptional_future<id_type>(
                HPX_GET_EXCEPTION(invalid_status,
                    "hpx::components::server::trigger_migrate_from_storage",
                    "attempting to migrate an instance of a component which "
                    "does not support migration"));
=======
            HPX_THROW_EXCEPTION(invalid_status,
                "hpx::components::server::trigger_migrate_from_storage_here",
                "attempting to migrate an instance of a component which "
                "does not support migration");
            return make_ready_future(naming::invalid_id);
>>>>>>> 351ad56e
        }

        if (naming::get_locality_id_from_id(to_resurrect) != get_locality_id())
        {
<<<<<<< HEAD
            return hpx::make_exceptional_future<id_type>(
                HPX_GET_EXCEPTION(invalid_status,
                    "hpx::components::server::trigger_migrate_from_storage",
                    "this function has to be executed on the locality responsible "
                    "for managing the address of the given object"));
=======
            HPX_THROW_EXCEPTION(invalid_status,
                "hpx::components::server::trigger_migrate_from_storage_here",
                "this function has to be executed on the locality responsible "
                "for managing the address of the given object");
            return make_ready_future(naming::invalid_id);
>>>>>>> 351ad56e
        }

        return agas::begin_migration(to_resurrect)
            .then(
                [to_resurrect, target_locality](
                    future<std::pair<naming::id_type, naming::address> > && f)
                        -> future<naming::id_type>
                {
                    // rethrow errors
                    std::pair<naming::id_type, naming::address> r = f.get();

                    // retrieve the data from the given storage
                    typedef typename server::component_storage::migrate_from_here_action
                        action_type;
                    return async<action_type>(r.first, to_resurrect.get_gid())
                        .then(util::bind(
                            &detail::migrate_from_storage_here<Component>,
                            util::placeholders::_1, to_resurrect,
                            r.second, target_locality));
                })
            .then(
                [to_resurrect](future<naming::id_type> && f) -> naming::id_type
                {
                    agas::end_migration(to_resurrect).get();
                    return f.get();
                });
    }

    template <typename Component>
    struct trigger_migrate_from_storage_here_action
      : ::hpx::actions::action<
            future<naming::id_type> (*)(naming::id_type const&,
                naming::id_type const&)
          , &trigger_migrate_from_storage_here<Component>
          , trigger_migrate_from_storage_here_action<Component> >
    {};
}}}

#endif

<|MERGE_RESOLUTION|>--- conflicted
+++ resolved
@@ -124,36 +124,20 @@
     {
         if (!Component::supports_migration())
         {
-<<<<<<< HEAD
-            return hpx::make_exceptional_future<id_type>(
-                HPX_GET_EXCEPTION(invalid_status,
-                    "hpx::components::server::trigger_migrate_from_storage",
-                    "attempting to migrate an instance of a component which "
-                    "does not support migration"));
-=======
             HPX_THROW_EXCEPTION(invalid_status,
                 "hpx::components::server::trigger_migrate_from_storage_here",
                 "attempting to migrate an instance of a component which "
                 "does not support migration");
             return make_ready_future(naming::invalid_id);
->>>>>>> 351ad56e
         }
 
         if (naming::get_locality_id_from_id(to_resurrect) != get_locality_id())
         {
-<<<<<<< HEAD
-            return hpx::make_exceptional_future<id_type>(
-                HPX_GET_EXCEPTION(invalid_status,
-                    "hpx::components::server::trigger_migrate_from_storage",
-                    "this function has to be executed on the locality responsible "
-                    "for managing the address of the given object"));
-=======
             HPX_THROW_EXCEPTION(invalid_status,
                 "hpx::components::server::trigger_migrate_from_storage_here",
                 "this function has to be executed on the locality responsible "
                 "for managing the address of the given object");
             return make_ready_future(naming::invalid_id);
->>>>>>> 351ad56e
         }
 
         return agas::begin_migration(to_resurrect)
