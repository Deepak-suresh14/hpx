--- conflicted
+++ resolved
@@ -101,16 +101,16 @@
             num_partitions_(num_partitions)
         {}
 
-<<<<<<< HEAD
-        container_distribution_policy(hpx::id_type const& locality)
-          : components::default_distribution_policy(locality),
-            num_partitions_(1)
-=======
+
         container_distribution_policy(std::size_t num_partitions,
                 std::vector<id_type> && localities)
           : components::default_distribution_policy(std::move(localities)),
             num_partitions_(num_partitions)
->>>>>>> 572f10dd
+        {}
+
+        container_distribution_policy(hpx::id_type const& locality)
+          : components::default_distribution_policy(locality),
+            num_partitions_(1)
         {}
 
     private:
