////////////////////////////////////////////////////////////////////////////////
//  Copyright (c) 2011 Bryce Adelstein-Lelbach
//
//  Distributed under the Boost Software License, Version 1.0. (See accompanying
//  file LICENSE_1_0.txt or copy at http://www.boost.org/LICENSE_1_0.txt)
////////////////////////////////////////////////////////////////////////////////

#if !defined(HPX_BABB0428_2085_4DCF_851A_8819D186835E)
#define HPX_BABB0428_2085_4DCF_851A_8819D186835E

#include <hpx/util/assert.hpp>

#include <hpx/config/export_definitions.hpp>

#if !defined(HPX_WINDOWS)
#  define HPX_EXPORT_THREAD_SPECIFIC_PTR HPX_EXPORT
#else
#  define HPX_EXPORT_THREAD_SPECIFIC_PTR
#endif

// native implementation
#if defined(HPX_HAVE_NATIVE_TLS)

#if (!defined(__ANDROID__) && !defined(ANDROID)) && !defined(__bgq__)

<<<<<<< HEAD
#if defined(_GLIBCXX_HAVE_TLS)
#  define HPX_NATIVE_TLS __thread
#elif defined(HPX_WINDOWS)
#  define HPX_NATIVE_TLS __declspec(thread)
#elif defined(__FreeBSD__) || (defined(__APPLE__) && defined(__MACH__))
#  define HPX_NATIVE_TLS __thread
#else
#  error "Native thread local storage is not supported for this platform, please undefine HPX_HAVE_NATIVE_TLS"
=======
#if defined(__has_feature)
#  if __has_feature(cxx_thread_local)
#    define HPX_NATIVE_TLS thread_local
#  endif
#endif

#if !defined(HPX_NATIVE_TLS)
#  if defined(_GLIBCXX_HAVE_TLS)
#    define HPX_NATIVE_TLS __thread
#  elif defined(BOOST_WINDOWS)
#    define HPX_NATIVE_TLS __declspec(thread)
#  elif defined(__FreeBSD__) || (defined(__APPLE__) && defined(__MACH__))
#    define HPX_NATIVE_TLS __thread
#  else
#    error "Native thread local storage is not supported for this platform, please undefine HPX_HAVE_NATIVE_TLS"
#  endif
>>>>>>> 17168bd9
#endif

namespace hpx { namespace util
{
    template <typename T, typename Tag>
    struct HPX_EXPORT_THREAD_SPECIFIC_PTR thread_specific_ptr
    {
        typedef T element_type;

        T* get() const
        {
            return ptr_;
        }

        T* operator->() const
        {
            return ptr_;
        }

        T& operator*() const
        {
            HPX_ASSERT(0 != ptr_);
            return *ptr_;
        }

        void reset(
            T* new_value = 0
            )
        {
            delete ptr_;
            ptr_ = new_value;
        }

      private:
        static HPX_NATIVE_TLS T* ptr_;
    };

    template <typename T, typename Tag>
    HPX_NATIVE_TLS T* thread_specific_ptr<T, Tag>::ptr_ = 0;
}}

#else

#include <pthread.h>
#include <hpx/util/static.hpp>

namespace hpx { namespace util
{
    namespace detail
    {
        struct thread_specific_ptr_key
        {
            thread_specific_ptr_key()
            {
                //pthread_once(&key_once, &thread_specific_ptr_key::make_key);
                pthread_key_create(&key, NULL);
            }

            pthread_key_t key;
        };
    }

    template <typename T, typename Tag>
    struct HPX_EXPORT_THREAD_SPECIFIC_PTR thread_specific_ptr
    {
        typedef T element_type;

        static pthread_key_t get_key()
        {
            static_<
                detail::thread_specific_ptr_key,
                thread_specific_ptr<T, Tag>
            > key_holder;

            return key_holder.get().key;
        }

        T* get() const
        {
            return reinterpret_cast<T *>(
                pthread_getspecific(thread_specific_ptr<T, Tag>::get_key()));
        }

        T* operator->() const
        {
            return reinterpret_cast<T *>(
                pthread_getspecific(thread_specific_ptr<T, Tag>::get_key()));
        }

        T& operator*() const
        {
            T* ptr = 0;

            ptr = reinterpret_cast<T *>(
                pthread_getspecific(thread_specific_ptr<T, Tag>::get_key()));
            HPX_ASSERT(0 != ptr);
            return *ptr;
        }

        void reset(
            T* new_value = 0
            )
        {
            T* ptr = 0;

            ptr = reinterpret_cast<T *>(
                pthread_getspecific(thread_specific_ptr<T, Tag>::get_key()));
            if (0 != ptr)
                delete ptr;

            ptr = new_value;
            pthread_setspecific(thread_specific_ptr<T, Tag>::get_key(), ptr);
        }
    };
}}

#endif

// fallback implementation
#else

#include <boost/thread/tss.hpp>

namespace hpx { namespace util
{
    template <typename T, typename Tag>
    struct HPX_EXPORT_THREAD_SPECIFIC_PTR thread_specific_ptr
    {
        typedef typename boost::thread_specific_ptr<T>::element_type
            element_type;

        T* get() const
        {
            return ptr_.get();
        }

        T* operator->() const
        {
            return ptr_.operator->();
        }

        T& operator*() const
        {
            return ptr_.operator*();
        }

        void reset(
            T* new_value = 0
            )
        {
            ptr_.reset(new_value);
        }

      private:
        static boost::thread_specific_ptr<T> ptr_;
    };

    template <typename T, typename Tag>
    boost::thread_specific_ptr<T> thread_specific_ptr<T, Tag>::ptr_;
}}

#endif

#endif // HPX_BABB0428_2085_4DCF_851A_8819D186835E
<|MERGE_RESOLUTION|>--- conflicted
+++ resolved
@@ -23,16 +23,6 @@
 
 #if (!defined(__ANDROID__) && !defined(ANDROID)) && !defined(__bgq__)
 
-<<<<<<< HEAD
-#if defined(_GLIBCXX_HAVE_TLS)
-#  define HPX_NATIVE_TLS __thread
-#elif defined(HPX_WINDOWS)
-#  define HPX_NATIVE_TLS __declspec(thread)
-#elif defined(__FreeBSD__) || (defined(__APPLE__) && defined(__MACH__))
-#  define HPX_NATIVE_TLS __thread
-#else
-#  error "Native thread local storage is not supported for this platform, please undefine HPX_HAVE_NATIVE_TLS"
-=======
 #if defined(__has_feature)
 #  if __has_feature(cxx_thread_local)
 #    define HPX_NATIVE_TLS thread_local
@@ -42,14 +32,13 @@
 #if !defined(HPX_NATIVE_TLS)
 #  if defined(_GLIBCXX_HAVE_TLS)
 #    define HPX_NATIVE_TLS __thread
-#  elif defined(BOOST_WINDOWS)
+#  elif defined(HPX_WINDOWS)
 #    define HPX_NATIVE_TLS __declspec(thread)
 #  elif defined(__FreeBSD__) || (defined(__APPLE__) && defined(__MACH__))
 #    define HPX_NATIVE_TLS __thread
 #  else
 #    error "Native thread local storage is not supported for this platform, please undefine HPX_HAVE_NATIVE_TLS"
 #  endif
->>>>>>> 17168bd9
 #endif
 
 namespace hpx { namespace util
