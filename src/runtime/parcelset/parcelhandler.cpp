--- conflicted
+++ resolved
@@ -216,10 +216,7 @@
     connection_type parcelhandler::find_appropriate_connection_type(
         naming::locality dest)
     {
-<<<<<<< HEAD
-=======
 #if defined(HPX_USE_SHMEM_PARCELPORT)
->>>>>>> 6adc1458
         if (dest.get_type() == connection_tcpip) {
             // if destination is on the same network node, use shared memory
             // otherwise fall back to tcp
@@ -230,45 +227,11 @@
             }
             return connection_tcpip;
         }
-<<<<<<< HEAD
-
-=======
 #endif
->>>>>>> 6adc1458
         return dest.get_type();
     }
 
     // this function  will be called right after pre_main
-<<<<<<< HEAD
-    void parcelhandler::set_resolved_localities(std::vector<naming::locality> const& l)
-    {
-        // we use the provided information to decide what types of parcel-ports
-        // are needed
-
-        // if there is just one locality, we need no additional network at all
-        if (1 == l.size())
-            return;
-
-        // if there are more localities sharing the same network node, we need
-        // to instantiate the shmem parcel-port
-        std::size_t here_count = 0;
-        std::string here(here().get_address());
-        BOOST_FOREACH(naming::locality const& t, l)
-        {
-            if (t.get_address() == here)
-                ++here_count;
-        }
-
-        if (here_count > 1) {
-            util::io_service_pool* pool =
-                pports_[connection_tcpip]->get_thread_pool("parcel_pool_tcp");
-            BOOST_ASSERT(0 != pool);
-
-            attach_parcelport(parcelport::create(
-                connection_shmem, hpx::get_config(),
-                pool->get_on_start_thread(), pool->get_on_stop_thread()));
-        }
-=======
     void parcelhandler::set_resolved_localities(
         std::vector<naming::locality> const& localities)
     {
@@ -305,7 +268,6 @@
             }
         }
 #endif
->>>>>>> 6adc1458
     }
 
     /// Return the reference to an existing io_service
