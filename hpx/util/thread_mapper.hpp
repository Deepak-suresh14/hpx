--- conflicted
+++ resolved
@@ -81,12 +81,8 @@
         ~thread_mapper();
 
         // registers invoking OS thread with a unique label
-<<<<<<< HEAD
         boost::uint32_t register_thread(char const *label,
             error_code& ec = throws);
-=======
-        std::uint32_t register_thread(char const *label);
->>>>>>> 891efddb
 
         // unregisters the calling OS thread
         bool unregister_thread();
