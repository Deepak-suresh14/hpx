//  Copyright (c) 2014 Thomas Heller
//  Copyright (c) 2007-2014 Hartmut Kaiser
//  Copyright (c) 2007 Richard D Guidry Jr
//  Copyright (c) 2011 Bryce Lelbach
//  Copyright (c) 2011 Katelyn Kufahl
//
//  Distributed under the Boost Software License, Version 1.0. (See accompanying
//  file LICENSE_1_0.txt or copy at http://www.boost.org/LICENSE_1_0.txt)

#ifndef HPX_PARCELSET_PARCELPORT_IMPL_HPP
#define HPX_PARCELSET_PARCELPORT_IMPL_HPP

#include <hpx/runtime/parcelset/parcelport.hpp>
#include <hpx/runtime/parcelset/encode_parcels.hpp>
#include <hpx/runtime/threads/thread.hpp>
#include <hpx/util/io_service_pool.hpp>
#include <hpx/util/connection_cache.hpp>
#include <hpx/util/runtime_configuration.hpp>
#include <hpx/util/safe_lexical_cast.hpp>

#include <boost/thread/locks.hpp>

///////////////////////////////////////////////////////////////////////////////
namespace hpx
{
    bool is_starting();
    bool is_stopped();
}

namespace hpx { namespace parcelset
{
    ///////////////////////////////////////////////////////////////////////////
    template <typename ConnectionHandler>
    struct connection_handler_traits;

    template <typename ConnectionHandler>
    class HPX_EXPORT parcelport_impl
      : public parcelport
    {
        typedef
            typename connection_handler_traits<ConnectionHandler>::connection_type
            connection;
    public:
        static const char * connection_handler_type()
        {
            return connection_handler_traits<ConnectionHandler>::type();
        }

        static std::size_t thread_pool_size(util::runtime_configuration const& ini)
        {
            std::string key("hpx.parcel.");
            key += connection_handler_type();

            return hpx::util::get_entry_as<std::size_t>(
                ini, key + ".io_pool_size", "2");
        }

        static const char *pool_name()
        {
            return connection_handler_traits<ConnectionHandler>::pool_name();
        }

        static const char *pool_name_postfix()
        {
            return connection_handler_traits<ConnectionHandler>::pool_name_postfix();
        }

        static std::size_t max_connections(util::runtime_configuration const& ini)
        {
            std::string key("hpx.parcel.");
            key += connection_handler_type();

            return hpx::util::get_entry_as<std::size_t>(
                ini, key + ".max_connections", HPX_PARCEL_MAX_CONNECTIONS);
        }

        static std::size_t max_connections_per_loc(util
            ::runtime_configuration const& ini)
        {
            std::string key("hpx.parcel.");
            key += connection_handler_type();

            return hpx::util::get_entry_as<std::size_t>(
                ini, key + ".max_connections_per_locality",
                HPX_PARCEL_MAX_CONNECTIONS_PER_LOCALITY);
        }

    public:
        /// Construct the parcelport on the given locality.
        parcelport_impl(util::runtime_configuration const& ini,
            locality const & here,
            util::function_nonser<void(std::size_t, char const*)> const& on_start_thread,
            util::function_nonser<void()> const& on_stop_thread)
          : parcelport(ini, here, connection_handler_type())
          , io_service_pool_(thread_pool_size(ini),
                on_start_thread, on_stop_thread, pool_name(), pool_name_postfix())
          , connection_cache_(max_connections(ini), max_connections_per_loc(ini))
          , archive_flags_(0)
          , operations_in_flight_(0)
        {
#ifdef BOOST_BIG_ENDIAN
            std::string endian_out = get_config_entry("hpx.parcel.endian_out", "big");
#else
            std::string endian_out = get_config_entry("hpx.parcel.endian_out", "little");
#endif
            if (endian_out == "little")
                archive_flags_ |= serialization::endian_little;
            else if (endian_out == "big")
                archive_flags_ |= serialization::endian_big;
            else {
                HPX_ASSERT(endian_out =="little" || endian_out == "big");
            }

            if (!this->allow_array_optimizations()) {
                archive_flags_ |= serialization::disable_array_optimization;
                archive_flags_ |= serialization::disable_data_chunking;
            }
            else {
                if (!this->allow_zero_copy_optimizations())
                    archive_flags_ |= serialization::disable_data_chunking;
            }
        }

        ~parcelport_impl()
        {
            connection_cache_.clear();
        }

        bool can_bootstrap() const
        {
            return
                connection_handler_traits<
                    ConnectionHandler
                >::send_early_parcel::value;
        }

        bool run(bool blocking = true)
        {
            io_service_pool_.run(false);    // start pool

            bool success = connection_handler().do_run();

            if (blocking)
                io_service_pool_.join();

            return success;
        }

        void stop(bool blocking = true)
        {
            do_background_work(0);

            // make sure no more work is pending, wait for service pool to get
            // empty
            while(operations_in_flight_ != 0)
            {
                if(threads::get_self_ptr())
                    hpx::this_thread::suspend(hpx::threads::pending,
                        "parcelport_impl::stop");
            }

            io_service_pool_.stop();
            if (blocking) {
                connection_cache_.shutdown();
                connection_handler().do_stop();
                io_service_pool_.join();
                connection_cache_.clear();
                io_service_pool_.clear();
            }
        }

        void put_parcel(locality const & dest, parcel p, write_handler_type f)
        {
            HPX_ASSERT(dest.type() == type());

            // enqueue the outgoing parcel ...
            enqueue_parcel(dest, std::move(p), std::move(f));

            if (enable_parcel_handling_)
            {
                if (hpx::is_running() && async_serialization())
                {
                    trigger_sending_parcels(dest);
                }
                else
                {
                    get_connection_and_send_parcels(dest);
                }
            }
        }

        void put_parcels(std::vector<locality> dests, std::vector<parcel> parcels,
            std::vector<write_handler_type> handlers)
        {
            if (dests.size() == parcels.size() && parcels.size() != handlers.size())
            {
                HPX_THROW_EXCEPTION(bad_parameter, "parcelport::put_parcels",
                    "mismatched number of parcels and handlers");
                return;
            }

            locality const& locality_id = dests[0];

#if defined(HPX_DEBUG)
            // make sure all parcels go to the same locality
            for (std::size_t i = 1; i != dests.size(); ++i)
            {
                HPX_ASSERT(locality_id == dests[i]);
                HPX_ASSERT(parcels[0].destination_locality() ==
                    parcels[i].destination_locality());
            }
#endif

            // enqueue the outgoing parcels ...
            HPX_ASSERT(parcels.size() == handlers.size());
            enqueue_parcels(locality_id, std::move(parcels), std::move(handlers));

            if (enable_parcel_handling_)
            {
                if (hpx::is_running() && async_serialization())
                {
                    trigger_sending_parcels(locality_id);
                }
                else
                {
                    get_connection_and_send_parcels(locality_id);
                }
            }
        }

        void send_early_parcel(locality const & dest, parcel p)
        {
            send_early_parcel_impl<ConnectionHandler>(dest, std::move(p));
        }

        util::io_service_pool* get_thread_pool(char const* name)
        {
            if (0 == std::strcmp(name, io_service_pool_.get_name()))
                return &io_service_pool_;
            return 0;
        }

        bool do_background_work(std::size_t num_thread)
        {
            bool did_some_work = false;
            if(num_thread == 0)
            {
                did_some_work = do_background_work_impl<ConnectionHandler>();
                trigger_pending_work();
            }
            return did_some_work;
        }

        /// support enable_shared_from_this
        boost::shared_ptr<parcelport_impl> shared_from_this()
        {
            return boost::static_pointer_cast<parcelport_impl>(
                parcelset::parcelport::shared_from_this());
        }

        boost::shared_ptr<parcelport_impl const> shared_from_this() const
        {
            return boost::static_pointer_cast<parcelport_impl const>(
                parcelset::parcelport::shared_from_this());
        }

        /// Cache specific functionality
        void remove_from_connection_cache_delayed(locality const& loc)
        {
            if (operations_in_flight_ != 0)
            {
                error_code ec(lightweight);
                hpx::applier::register_thread_nullary(
                    util::bind(
                        &parcelport_impl::remove_from_connection_cache,
                        this, loc),
                    "remove_from_connection_cache",
                    threads::pending, true, threads::thread_priority_normal,
                    std::size_t(-1), threads::thread_stacksize_default, ec);
                if (!ec) return;
            }

            connection_cache_.clear(loc);
        }

        void remove_from_connection_cache(locality const& loc)
        {
            error_code ec(lightweight);
            threads::thread_id_type id =
                hpx::applier::register_thread_nullary(
                    util::bind(
                        &parcelport_impl::remove_from_connection_cache_delayed,
                        this, loc),
                    "remove_from_connection_cache",
                    threads::suspended, true, threads::thread_priority_normal,
                    std::size_t(-1), threads::thread_stacksize_default, ec);
            if (ec) return;

            threads::set_thread_state(id,
                boost::chrono::milliseconds(100), threads::pending,
                threads::wait_signaled, threads::thread_priority_boost, ec);
        }

        /// Temporarily enable/disable all parcel handling activities in the
        /// parcelport
        void enable(bool new_state)
        {
            enable_parcel_handling_ = new_state;
            do_enable_parcel_handling_impl<ConnectionHandler>(new_state);
            if (new_state)
                trigger_pending_work();
        }

        /// Return the name of this locality
        std::string get_locality_name() const
        {
            return connection_handler().get_locality_name();
        }

        /////////////////////////////////////////////////////////////////////////
        // Return the given connection cache statistic
        boost::int64_t get_connection_cache_statistics(
            connection_cache_statistics_type t, bool reset)
        {
            switch (t) {
                case connection_cache_insertions:
                    return connection_cache_.get_cache_insertions(reset);

                case connection_cache_evictions:
                    return connection_cache_.get_cache_evictions(reset);

                case connection_cache_hits:
                    return connection_cache_.get_cache_hits(reset);

                case connection_cache_misses:
                    return connection_cache_.get_cache_misses(reset);

                case connection_cache_reclaims:
                    return connection_cache_.get_cache_reclaims(reset);

                default:
                    break;
            }

            HPX_THROW_EXCEPTION(bad_parameter,
                "parcelport_impl::get_connection_cache_statistics",
                "invalid connection cache statistics type");
            return 0;
        }

    private:
        ConnectionHandler & connection_handler()
        {
            return static_cast<ConnectionHandler &>(*this);
        }

        ConnectionHandler const & connection_handler() const
        {
            return static_cast<ConnectionHandler const &>(*this);
        }

        ///////////////////////////////////////////////////////////////////////////
        // the code below is needed to bootstrap the parcel layer
        void early_pending_parcel_handler(
            boost::system::error_code const& ec, parcel const & p)
        {
            if (ec) {
                // all errors during early parcel handling are fatal
                boost::exception_ptr exception =
                    hpx::detail::get_exception(hpx::exception(ec),
                        "early_pending_parcel_handler", __FILE__, __LINE__,
                        "error while handling early parcel: " +
                            ec.message() + "(" +
                            boost::lexical_cast<std::string>(ec.value()) +
                            ")" + parcelset::dump_parcel(p));

                hpx::report_error(exception);
                return;
            }
        }

        template <typename ConnectionHandler_>
        typename boost::enable_if<
            typename connection_handler_traits<
                ConnectionHandler_
            >::send_early_parcel
        >::type
        send_early_parcel_impl(locality const & dest, parcel p)
        {
            put_parcel(
                dest
              , std::move(p)
              , util::bind(
                    &parcelport_impl::early_pending_parcel_handler
                  , this
                  , util::placeholders::_1
                  , util::placeholders::_2
                )
            );
        }

        template <typename ConnectionHandler_>
        typename boost::disable_if<
            typename connection_handler_traits<
                ConnectionHandler_
            >::send_early_parcel
        >::type
        send_early_parcel_impl(locality const & dest, parcel p)
        {
            HPX_THROW_EXCEPTION(network_error, "send_early_parcel",
                "This parcelport does not support sending early parcels");
        }

        template <typename ConnectionHandler_>
        typename boost::enable_if<
            typename connection_handler_traits<
                ConnectionHandler_
            >::do_background_work,
            bool
        >::type
        do_background_work_impl()
        {
            return connection_handler().background_work();
        }

        template <typename ConnectionHandler_>
        typename boost::disable_if<
            typename connection_handler_traits<
                ConnectionHandler_
            >::do_background_work,
            bool
        >::type
        do_background_work_impl()
        {
            return false;
        }

        ///////////////////////////////////////////////////////////////////////
        template <typename ConnectionHandler_>
        typename boost::enable_if<
            typename connection_handler_traits<
                ConnectionHandler_
            >::do_enable_parcel_handling
        >::type
        do_enable_parcel_handling_impl(bool new_state)
        {
            connection_handler().enable_parcel_handling(new_state);
        }

        template <typename ConnectionHandler_>
        typename boost::disable_if<
            typename connection_handler_traits<
                ConnectionHandler_
            >::do_enable_parcel_handling
        >::type
        do_enable_parcel_handling_impl(bool new_state)
        {
        }

        ///////////////////////////////////////////////////////////////////////
        boost::shared_ptr<connection> get_connection(
            locality const& l, bool force, error_code& ec)
        {
            // Request new connection from connection cache.
            boost::shared_ptr<connection> sender_connection;

            // Get a connection or reserve space for a new connection.
            if (!connection_cache_.get_or_reserve(l, sender_connection, force))
            {
                // If no slot is available it's not a problem as the parcel
                // will be sent out whenever the next connection is returned
                // to the cache.
                if (&ec != &throws)
                    ec = make_success_code();
                return sender_connection;
            }

            // Check if we need to create the new connection.
            if (!sender_connection)
                return connection_handler().create_connection(l, ec);

            if (&ec != &throws)
                ec = make_success_code();

            return sender_connection;
        }

        ///////////////////////////////////////////////////////////////////////
        void enqueue_parcel(locality const& locality_id,
            parcel&& p, write_handler_type&& f)
        {
            typedef pending_parcels_map::mapped_type mapped_type;

            boost::unique_lock<lcos::local::spinlock> l(mtx_);
            // We ignore the lock here. It might happen that while enqueuing,
            // we need to acquire a lock. This should not cause any problems
            // (famous last words)
            util::ignore_while_checking<
                boost::unique_lock<lcos::local::spinlock>
            > il(&l);

            mapped_type& e = pending_parcels_[locality_id];
            e.first.push_back(std::move(p));
            e.second.push_back(std::move(f));

            parcel_destinations_.insert(locality_id);
        }

        void enqueue_parcels(locality const& locality_id,
            std::vector<parcel>&& parcels,
            std::vector<write_handler_type>&& handlers)
        {
            typedef pending_parcels_map::mapped_type mapped_type;

            boost::unique_lock<lcos::local::spinlock> l(mtx_);
            // We ignore the lock here. It might happen that while enqueuing,
            // we need to acquire a lock. This should not cause any problems
            // (famous last words)
            util::ignore_while_checking<
                boost::unique_lock<lcos::local::spinlock>
            > il(&l);

            HPX_ASSERT(parcels.size() == handlers.size());

            mapped_type& e = pending_parcels_[locality_id];
<<<<<<< HEAD
            if (e.first.empty())
            {
                HPX_ASSERT(e.second.empty());
#if HPX_GCC_VERSION < 40700
                // GCC4.6 gets incredibly confused
                std::swap(e.first, static_cast<std::vector<parcel>&>(parcels));
                std::swap(e.second, static_cast<std
                    ::vector<write_handler_type>&>(handlers));
#else
                std::swap(e.first, parcels);
                std::swap(e.second, handlers);
#endif
            }
            else
=======

            for(std::size_t i = 0; i < parcels.size(); ++i)
>>>>>>> a3be9a38
            {
                e.first.push_back(std::move(parcels[i]));
                e.second.push_back(std::move(handlers[i]));
            }

            parcel_destinations_.insert(locality_id);
        }

        std::pair<parcel, write_handler_type>
        dequeue_parcel(locality const& locality_id)
        {
            typedef pending_parcels_map::iterator iterator;
            std::pair<parcel, write_handler_type> res;

            if (!enable_parcel_handling_)
                return res;

            {
                boost::lock_guard<lcos::local::spinlock> l(mtx_);

                iterator it = pending_parcels_.find(locality_id);

                // do nothing if parcels have already been picked up by
                // another thread
                if (it != pending_parcels_.end() && !it->second.first.empty())
                {
                    HPX_ASSERT(it->first == locality_id);
                    res.first = std::move(it->second.first.front());
                    it->second.first.pop_front();

                    res.second = std::move(it->second.second.front());
                    it->second.second.pop_front();

                    if(it->second.first.empty())
                        parcel_destinations_.erase(locality_id);
                }
                else
                {
                    HPX_ASSERT(it->second.second.empty());
                    return res;
                }


                return res;
            }
        }

        ///////////////////////////////////////////////////////////////////////
        bool trigger_sending_parcels(locality const& loc,
            bool background = false)
        {
            if (!enable_parcel_handling_)
                return true;         // do not schedule sending parcels

            error_code ec(lightweight);
            hpx::applier::register_thread_nullary(
                util::bind(
                    &parcelport_impl::get_connection_and_send_parcels,
                    this, loc, background),
                "get_connection_and_send_parcels",
                threads::pending, true, threads::thread_priority_boost,
                std::size_t(-1), threads::thread_stacksize_default, ec);
            return ec ? false : true;
        }

        bool trigger_pending_work()
        {
            if(hpx::is_stopped()) return true;

            std::vector<locality> destinations;

            {
                boost::unique_lock<lcos::local::spinlock> l(mtx_, boost::try_to_lock);
                if(l.owns_lock())
                {
                    if (parcel_destinations_.empty())
                        return true;

                    destinations.reserve(parcel_destinations_.size());
                    for (locality const& loc : parcel_destinations_)
                    {
                        destinations.push_back(loc);
                    }
                }
            }

            // Create new HPX threads which send the parcels that are still
            // pending.
            for (locality const& loc : destinations)
            {
                if (!trigger_sending_parcels(loc, true))
                    return false;
            }

            return true;
        }

        ///////////////////////////////////////////////////////////////////////
        void get_connection_and_send_parcels(
            locality const& locality_id, bool background = false)
        {
            // repeat until no more parcels are to be sent
            while (!hpx::is_stopped())
            {
                std::pair<parcel, write_handler_type> parcel_pair(
                    dequeue_parcel(locality_id)
                );
                if (!parcel_pair.second)
                    break;

                // If one of the sending threads are in suspended state, we
                // need to force a new connection to avoid deadlocks.
                bool force_connection = false;
                {
                    boost::unique_lock<mutex_type> l(sender_threads_mtx_,
                        boost::try_to_lock);
                    if(l.owns_lock())
                    {
                        std::vector<threads::thread_id_type> threads;
                        threads.reserve(sender_threads_.size());
                        std::copy(sender_threads_.begin(), sender_threads_.end(),
                            std::back_inserter(threads));
                        l.unlock();

                        for (threads::thread_id_type const& t : threads)
                        {
                            if(threads::get_thread_state(t) != threads::suspended)
                            {
                                force_connection = true;
                                break;
                            }
                        }
                    }
                    else
                    {
                        force_connection = true;
                    }
                }

                error_code ec;
                boost::shared_ptr<connection> sender_connection =
                    get_connection(locality_id, force_connection, ec);

                if (!sender_connection)
                {
                    if (!force_connection && background)
                    {
                        // retry getting a connection, this time enforcing a
                        // new connection to be created (if needed)
                        sender_connection = get_connection(locality_id, true, ec);
                    }

                    if (!sender_connection)
                    {
                        // give the parcels back to the queues for later
                        enqueue_parcel(locality_id, std::move(parcel_pair.first),
                            std::move(parcel_pair.second));

                        // We can safely return if no connection is available
                        // at this point. As soon as a connection becomes
                        // available it checks for pending parcels and sends
                        // those out.
                        return;
                    }
                }

                threads::thread_id_type new_send_thread;
                // send parcels if they didn't get sent by another connection
                if (!hpx::is_starting() && threads::get_self_ptr() == 0)
                {
                    // Re-schedule if this is not executed by an HPX thread
                    std::size_t thread_num = get_worker_thread_num();
                    new_send_thread =
                        hpx::applier::register_thread_nullary(
                            hpx::util::bind(
                                hpx::util::one_shot(&parcelport_impl
                                    ::send_pending_parcels)
                              , this
                              , locality_id
                              , sender_connection
                              , std::move(parcel_pair.first)
                              , std::move(parcel_pair.second)
                            )
                          , "parcelport_impl::send_pending_parcels"
                          , threads::suspended, true, threads::thread_priority_boost,
                            thread_num, threads::thread_stacksize_default
                        );
                    {
                        boost::lock_guard<mutex_type> l(sender_threads_mtx_);
                        HPX_ASSERT(new_send_thread != threads::invalid_thread_id);
                        sender_threads_.insert(new_send_thread);
                    }
                    threads::set_thread_state(new_send_thread, threads::pending);
                }
                else
                {
                    new_send_thread = threads::get_self_id();
                    if(new_send_thread != threads::invalid_thread_id)
                    {
                        boost::lock_guard<mutex_type> l(sender_threads_mtx_);
                        sender_threads_.insert(new_send_thread);
                    }
                    send_pending_parcels(
                        locality_id,
                        sender_connection, std::move(parcel_pair.first),
                        std::move(parcel_pair.second));
                }

                // We yield here for a short amount of time to give another
                // HPX thread the chance to put a subsequent parcel which
                // leads to a more effective parcel buffering
                if (hpx::threads::get_self_ptr())
                    hpx::this_thread::yield();
            }
        }

        void send_pending_parcels_trampoline(
            boost::system::error_code const& ec,
            locality const& locality_id,
            boost::shared_ptr<connection> sender_connection)
        {
            --operations_in_flight_;
#if defined(HPX_TRACK_STATE_OF_OUTGOING_TCP_CONNECTION)
            client_connection->set_state(parcelport_connection::state_scheduled_thread);
#endif
            {
                boost::lock_guard<lcos::local::spinlock> l(mtx_);

                HPX_ASSERT(locality_id == sender_connection->destination());
                if (!ec)
                {
                    // Give this connection back to the cache as it's not
                    // needed anymore.
                    connection_cache_.reclaim(locality_id, sender_connection);
                }
                else
                {
                    // remove this connection from cache
                    connection_cache_.clear(locality_id, sender_connection);
                }

                pending_parcels_map::iterator it = pending_parcels_.find(locality_id);
                if (it == pending_parcels_.end() || it->second.first.empty())
                    return;
            }

            // Create a new HPX thread which sends parcels that are still
            // pending.
            trigger_sending_parcels(locality_id);
        }

        void send_pending_parcels(
            parcelset::locality const & parcel_locality_id,
            boost::shared_ptr<connection> sender_connection,
            parcel p,
            write_handler_type&& handler)
        {
            // If we are stopped already, discard the remaining pending parcels
            if (hpx::is_stopped()) return;

#if defined(HPX_TRACK_STATE_OF_OUTGOING_TCP_CONNECTION)
            sender_connection->set_state(parcelport_connection::state_send_pending);
#endif

#if defined(HPX_DEBUG)
            // verify the connection points to the right destination
            HPX_ASSERT(parcel_locality_id == sender_connection->destination());
            sender_connection->verify(parcel_locality_id);
#endif
            // encode the parcels
            encode_parcels(&p,
                std::size_t(-1), sender_connection->buffer_,
                archive_flags_,
                this->get_max_outbound_message_size());

            ++operations_in_flight_;
            // send all of the parcels
            sender_connection->async_write(
                handler,
                util::bind(&parcelport_impl::send_pending_parcels_trampoline,
                    this, util::placeholders::_1, util::placeholders::_2,
                    util::placeholders::_3),
                std::move(p));

            do_background_work_impl<ConnectionHandler>();
            threads::thread_id_type this_thread = threads::get_self_id();
            if(this_thread != threads::invalid_thread_id)
            {
                boost::lock_guard<lcos::local::spinlock> l(sender_threads_mtx_);
                std::set<threads::thread_id_type>::iterator it
                    = sender_threads_.find(this_thread);
                HPX_ASSERT(it != sender_threads_.end());
                sender_threads_.erase(it);
            }
        }

    protected:
        /// The pool of io_service objects used to perform asynchronous operations.
        util::io_service_pool io_service_pool_;

        /// The connection cache for sending connections
        util::connection_cache<connection, locality> connection_cache_;

        typedef hpx::lcos::local::spinlock mutex_type;
        mutex_type sender_threads_mtx_;
        std::set<threads::thread_id_type> sender_threads_;

        int archive_flags_;
        boost::atomic<std::size_t> operations_in_flight_;
    };
}}

#endif<|MERGE_RESOLUTION|>--- conflicted
+++ resolved
@@ -74,8 +74,8 @@
                 ini, key + ".max_connections", HPX_PARCEL_MAX_CONNECTIONS);
         }
 
-        static std::size_t max_connections_per_loc(util
-            ::runtime_configuration const& ini)
+        static
+            std::size_t max_connections_per_loc(util::runtime_configuration const& ini)
         {
             std::string key("hpx.parcel.");
             key += connection_handler_type();
@@ -523,25 +523,8 @@
             HPX_ASSERT(parcels.size() == handlers.size());
 
             mapped_type& e = pending_parcels_[locality_id];
-<<<<<<< HEAD
-            if (e.first.empty())
-            {
-                HPX_ASSERT(e.second.empty());
-#if HPX_GCC_VERSION < 40700
-                // GCC4.6 gets incredibly confused
-                std::swap(e.first, static_cast<std::vector<parcel>&>(parcels));
-                std::swap(e.second, static_cast<std
-                    ::vector<write_handler_type>&>(handlers));
-#else
-                std::swap(e.first, parcels);
-                std::swap(e.second, handlers);
-#endif
-            }
-            else
-=======
 
             for(std::size_t i = 0; i < parcels.size(); ++i)
->>>>>>> a3be9a38
             {
                 e.first.push_back(std::move(parcels[i]));
                 e.second.push_back(std::move(handlers[i]));
