//  Copyright (c) 2011 Thomas Heller
//  Copyright (c) 2013 Hartmut Kaiser
//
//  Distributed under the Boost Software License, Version 1.0. (See accompanying
//  file LICENSE_1_0.txt or copy at http://www.boost.org/LICENSE_1_0.txt)

#if !BOOST_PP_IS_ITERATING

#ifndef HPX_UTIL_FUNCTION_TEMPLATE_HPP
#define HPX_UTIL_FUNCTION_TEMPLATE_HPP

#include <hpx/config/forceinline.hpp>

#include <boost/preprocessor/iteration/iterate.hpp>
#include <boost/preprocessor/repetition/enum_params.hpp>
#include <boost/preprocessor/repetition/enum_binary_params.hpp>

#include <boost/serialization/utility.hpp>
#include <boost/serialization/base_object.hpp>
#include <boost/serialization/version.hpp>
#include <boost/serialization/tracking.hpp>
#include <boost/scoped_ptr.hpp>

#include <hpx/util/portable_binary_iarchive.hpp>
#include <hpx/util/portable_binary_oarchive.hpp>
#include <hpx/util/detail/remove_reference.hpp>
#include <hpx/util/detail/vtable_ptr_base_fwd.hpp>
#include <hpx/util/detail/vtable_ptr_fwd.hpp>
#include <hpx/util/detail/serialization_registration.hpp>
#include <hpx/util/safe_bool.hpp>
#include <hpx/util/move.hpp>
#include <hpx/util/serialize_empty_type.hpp>
#include <hpx/util/decay.hpp>

#include <boost/utility/enable_if.hpp>
#include <boost/type_traits/is_pointer.hpp>
#include <boost/type_traits/is_member_pointer.hpp>
#include <boost/mpl/bool.hpp>
#include <boost/mpl/or.hpp>

#include <stdexcept>

#ifndef HPX_FUNCTION_VERSION
#define HPX_FUNCTION_VERSION 0x10
#endif

namespace hpx { namespace util
{
    template <
        typename Sig
      , typename IArchive = void
      , typename OArchive = void
    >
    struct function_base;

    template <
        typename Sig
      , typename IArchive = portable_binary_iarchive
      , typename OArchive = portable_binary_oarchive
    >
    struct function;

    template <
        typename Sig
    >
    struct function_nonser;

    namespace detail
    {
        ///////////////////////////////////////////////////////////////////////
        template <
            typename Functor
          , typename Sig
        >
        struct get_table;

        template <bool>
        struct vtable;

        ///////////////////////////////////////////////////////////////////////
        template <typename Sig>
        struct get_empty_table;

        ///////////////////////////////////////////////////////////////////////
        template <typename Functor>
        struct is_empty_function_impl
        {
            // in the general case the functor is not empty
            static bool call(Functor const&, boost::mpl::false_)
            {
                return false;
            }

            static bool call(Functor const& f, boost::mpl::true_)
            {
                return f == 0;
            }

            static bool call(Functor const& f)
            {
                return call(f
                    , boost::mpl::or_<
                          boost::is_pointer<Functor>
                        , boost::is_member_pointer<Functor>
                      >()
                );
            }
        };

        template <typename Functor>
        bool is_empty_function(Functor const& f)
        {
            return is_empty_function_impl<Functor>::call(f);
        }

<<<<<<< HEAD
    ///////////////////////////////////////////////////////////////////////////
    template <
        typename Sig
      , typename IArchive = void
      , typename OArchive = void
    >
    struct function_base;
=======
        template <
            typename Sig
            , typename IArchive
            , typename OArchive
        >
        bool is_empty_function(function<Sig, IArchive, OArchive> const& f)
        {
            return f.empty();
        }

        template <
            typename Sig
        >
        bool is_empty_function(function_nonser<Sig> const& f)
        {
            return f.empty();
        }
    }
>>>>>>> 03d78252

    template <
        typename Sig
      , typename IArchive
      , typename OArchive
    >
    struct function : function_base<Sig, IArchive, OArchive>
    {
        typedef typename function_base<Sig, IArchive, OArchive>::result_type
            result_type;

        typedef IArchive iarchive_type;
        typedef OArchive oarchive_type;

        using function_base<Sig, IArchive, OArchive>::reset;

        typedef function_base<Sig, IArchive, OArchive> base_type;

        function() BOOST_NOEXCEPT
          : base_type() {}

        template <typename Functor>
        function(
            BOOST_FWD_REF(Functor) f
          , typename ::boost::disable_if<
                typename boost::is_same<
                    function
                  , typename util::decay<Functor>::type
                >::type
            >::type * = 0
        )
            : base_type(boost::forward<Functor>(f))
        {}

        function(function const & other)
            : base_type(static_cast<base_type const &>(other))
        {}

        function(BOOST_RV_REF(function) other)
            : base_type(boost::move(static_cast<BOOST_RV_REF(base_type)>(other)))
        {}

        function& operator=(BOOST_COPY_ASSIGN_REF(function) t)
        {
            this->base_type::operator=(t);
            return *this;
        }

        function& operator=(BOOST_RV_REF(function) t)
        {
            this->base_type::operator=(boost::move(static_cast<BOOST_RV_REF(base_type)>(t)));
            return *this;
        }

        void clear() { reset(); }

    private:
        BOOST_COPYABLE_AND_MOVABLE(function)

        friend class boost::serialization::access;

        void load(IArchive &ar, const unsigned version)
        {
            bool is_empty;
            ar.load(is_empty);

            if (is_empty)
            {
                this->reset();
            }
            else
            {
                typedef typename base_type::vtable_base_type vtable_base_type;

                std::string function_name;
                ar.load(function_name);

                boost::scoped_ptr<vtable_base_type> p(
                    util::polymorphic_factory<
                        vtable_base_type
                    >::create(function_name));

                typedef typename base_type::vtable_ptr_type vtable_ptr_type;

                this->vptr = static_cast<vtable_ptr_type>(p->get_ptr());
                this->vptr->load_object(&this->object, ar, version);
            }
        }

        void save(OArchive &ar, const unsigned version) const
        {
            bool is_empty = this->empty();
            ar.save(is_empty);

            if (!is_empty)
            {
                std::string function_name = this->vptr->get_function_name();
                ar.save(function_name);

                this->vptr->save_object(&this->object, ar, version);
            }
        }

        BOOST_SERIALIZATION_SPLIT_MEMBER()
    };

    ///////////////////////////////////////////////////////////////////////////
    template <
        typename Sig
    >
    struct function<Sig, void, void> : function_base<Sig, void, void>
    {
        typedef typename function_base<Sig, void, void>::result_type result_type;

        using function_base<Sig, void, void>::reset;

        typedef function_base<Sig, void, void> base_type;
        function() BOOST_NOEXCEPT
          : base_type() {}

        template <typename Functor>
        function(
            BOOST_FWD_REF(Functor) f
          , typename ::boost::disable_if<
                typename boost::is_same<
                    function
                  , typename util::decay<Functor>::type
                >::type
            >::type * = 0
        )
            : base_type(boost::forward<Functor>(f))
        {}

        function(function const & other)
            : base_type(static_cast<BOOST_COPY_ASSIGN_REF(base_type)>(other))
        {}

        function(BOOST_RV_REF(function) other)
            : base_type(boost::move(static_cast<BOOST_RV_REF(base_type)>(other)))
        {}

        function& operator=(BOOST_COPY_ASSIGN_REF(function) t)
        {
            this->base_type::operator=(t);
            return *this;
        }

        function& operator=(BOOST_RV_REF(function) t)
        {
            this->base_type::operator=(boost::move(static_cast<BOOST_RV_REF(base_type)>(t)));
            return *this;
        }

        void clear() { reset(); }

    private:
        BOOST_COPYABLE_AND_MOVABLE(function)
    };


    template <
        typename Sig
    >
    struct function_nonser : function_base<Sig, void, void>
    {
        using function_base<Sig, void, void>::reset;

        typedef function_base<Sig, void, void> base_type;

        function_nonser() BOOST_NOEXCEPT
          : base_type() {}

        template <typename Functor>
        function_nonser(
            BOOST_FWD_REF(Functor) f
          , typename ::boost::disable_if<
                typename boost::is_same<
                    function_nonser
                  , typename util::decay<Functor>::type
                >::type
            >::type * = 0
        )
            : base_type(boost::forward<Functor>(f))
        {}

        function_nonser(function_nonser const & other)
            : base_type(static_cast<BOOST_COPY_ASSIGN_REF(base_type)>(other))
        {}

        function_nonser(BOOST_RV_REF(function_nonser) other)
            : base_type(boost::move(static_cast<BOOST_RV_REF(base_type)>(other)))
        {}

        function_nonser& operator=(BOOST_COPY_ASSIGN_REF(function_nonser) t)
        {
            this->base_type::operator=(t);
            return *this;
        }

        function_nonser& operator=(BOOST_RV_REF(function_nonser) t)
        {
            this->base_type::operator=(boost::move(static_cast<BOOST_RV_REF(base_type)>(t)));
            return *this;
        }

        void clear() { reset(); }

    private:
        BOOST_COPYABLE_AND_MOVABLE(function_nonser)
    };
}}

#if !defined(HPX_USE_PREPROCESSOR_LIMIT_EXPANSION)
#  include <hpx/util/detail/preprocessed/function_template.hpp>
#else

#if defined(__WAVE__) && defined(HPX_CREATE_PREPROCESSED_FILES)
#  pragma wave option(preserve: 1, line: 0, output: "preprocessed/function_template_" HPX_LIMIT_STR ".hpp")
#endif

#define BOOST_PP_ITERATION_PARAMS_1                                             \
    (                                                                           \
        3                                                                       \
      , (                                                                       \
            0                                                                   \
          , HPX_FUNCTION_ARGUMENT_LIMIT                                         \
          , <hpx/util/detail/function_template.hpp>                             \
        )                                                                       \
    )                                                                           \
/**/
#include BOOST_PP_ITERATE()

#if defined(__WAVE__) && defined (HPX_CREATE_PREPROCESSED_FILES)
#  pragma wave option(output: null)
#endif

#endif // !defined(HPX_USE_PREPROCESSOR_LIMIT_EXPANSION)

#endif

#else

#define N BOOST_PP_ITERATION()

namespace hpx { namespace util {

    template <
        typename R
      BOOST_PP_COMMA_IF(N) BOOST_PP_ENUM_PARAMS(N, typename A)
      , typename IArchive
      , typename OArchive
    >
    struct function_base<
        R(BOOST_PP_ENUM_PARAMS(N, A))
      , IArchive
      , OArchive
    >
    {
        function_base() BOOST_NOEXCEPT
            : vptr(get_empty_table_ptr())
            , object(0)
        {}

        ~function_base()
        {
            if(object)
            {
                vptr->static_delete(&object);
            }
        }

        typedef R result_type;

        typedef
            detail::vtable_ptr_virtbase<
                IArchive
              , OArchive
            > vtable_base_type;

        typedef
            detail::vtable_ptr_base<
                R(BOOST_PP_ENUM_PARAMS(N, A))
              , IArchive
              , OArchive
            > vtable_ptr_type;

        template <typename Functor>
        explicit function_base(
            BOOST_FWD_REF(Functor) f
          , typename ::boost::disable_if<
                typename boost::is_same<
                    function_base
                  , typename util::decay<Functor>::type
                >::type
            >::type * dummy = 0
        )
            : vptr(get_empty_table_ptr())
            , object(0)
        {
            if (!detail::is_empty_function(f))
            {
                typedef
                    typename util::decay<Functor>::type
                    functor_type;

                vptr = get_table_ptr<functor_type>();
                if (sizeof(functor_type) <= sizeof(void *))  // is_small
                {
                    new (&object) functor_type(boost::forward<Functor>(f));
                }
                else
                {
                    object = new functor_type(boost::forward<Functor>(f));
                }
            }
        }

        function_base(function_base const & other)
            : vptr(get_empty_table_ptr())
            , object(0)
        {
            assign(other);
        }

        function_base(BOOST_RV_REF(function_base) other)
            : vptr(other.vptr)
            , object(other.object)
        {
            other.vptr = get_empty_table_ptr();
            other.object = 0;
        }

        function_base &assign(function_base const & other)
        {
            if(&other != this)
            {
                if(vptr == other.vptr && !empty())
                {
                    vptr->copy(&other.object, &object);
                }
                else
                {
                    reset();
                    if(!other.empty())
                    {
                        other.vptr->clone(&other.object, &object);
                        vptr = other.vptr;
                    }
                }
            }
            return *this;
        }

        template <typename Functor>
        function_base & assign(BOOST_FWD_REF(Functor) f)
        {
            if (this == &f)
                return *this;

            typedef
                typename util::decay<Functor>::type
                functor_type;

            vtable_ptr_type* f_vptr = get_table_ptr<functor_type>();
            if(vptr == f_vptr && !empty())
            {
                if (sizeof(functor_type) <= sizeof(void *))  // is_small
                {
                    vptr->destruct(&object);
                    new (&object) functor_type(boost::forward<Functor>(f));
                }
                else if (object)
                {
                    vptr->destruct(&object);
                    new (object) functor_type(boost::forward<Functor>(f));
                }
                else
                {
                    object = new functor_type(boost::forward<Functor>(f));
                }
            }
            else
            {
                reset();
                if (!detail::is_empty_function(f))
                {
                    if (sizeof(functor_type) <= sizeof(void *))  // is_small
                    {
                        new (&object) functor_type(boost::forward<Functor>(f));
                    }
                    else
                    {
                        object = new functor_type(boost::forward<Functor>(f));
                    }
                    vptr = f_vptr;
                }
            }
            return *this;
        }

        template <typename T>
        function_base & operator=(BOOST_FWD_REF(T) t)
        {
            return assign(boost::forward<T>(t));
        }

        function_base & operator=(BOOST_COPY_ASSIGN_REF(function_base) t)
        {
            return assign(t);
        }

        function_base & operator=(BOOST_RV_REF(function_base) t)
        {
            if(this != &t)
            {
                reset();
                vptr = t.vptr;
                object = t.object;
                t.vptr = get_empty_table_ptr();
                t.object = 0;
            }

            return *this;
        }

        function_base &swap(function_base& f)
        {
            std::swap(vptr, f.vptr);
            std::swap(object, f.object);
            return *this;
        }

        bool empty() const BOOST_NOEXCEPT
        {
            return object == 0 && vptr->empty();
        }

        operator typename util::safe_bool<function_base>::result_type() const BOOST_NOEXCEPT
        {
            return util::safe_bool<function_base>()(!empty());
        }

        bool operator!() const BOOST_NOEXCEPT
        {
            return empty();
        }

        void reset()
        {
            if (!empty())
            {
                vptr->static_delete(&object);
                vptr = get_empty_table_ptr();
                object = 0;
            }
        }

        static vtable_ptr_type* get_empty_table_ptr()
        {
            return detail::get_empty_table<
                        R(BOOST_PP_ENUM_PARAMS(N, A))
                    >::template get<
                        IArchive
                      , OArchive
                    >();
        }

        template <typename Functor>
        static vtable_ptr_type* get_table_ptr()
        {
            return detail::get_table<
                        Functor
                      , R(BOOST_PP_ENUM_PARAMS(N, A))
                    >::template get<
                        IArchive
                      , OArchive
                    >();
        }

        BOOST_FORCEINLINE R operator()(BOOST_PP_ENUM_BINARY_PARAMS(N, A, a)) const
        {
            return vptr->invoke(&object BOOST_PP_COMMA_IF(N) BOOST_PP_ENUM_PARAMS(N, a));
        }

        BOOST_FORCEINLINE R operator()(BOOST_PP_ENUM_BINARY_PARAMS(N, A, a))
        {
            return vptr->invoke(&object BOOST_PP_COMMA_IF(N) BOOST_PP_ENUM_PARAMS(N, a));
        }

        std::type_info const& target_type() const BOOST_NOEXCEPT
        {
            if (empty())
                return typeid(void);
            return vptr->get_type();
        }

        template <typename T>
        T* target() BOOST_NOEXCEPT
        {
            typedef
                typename util::decay<T>::type
                functor_type;

            vtable_ptr_type* f_vptr = get_table_ptr<functor_type>();
            if (vptr != f_vptr || empty())
                return 0;

            if (sizeof(functor_type) <= sizeof(void *))  // is_small
                return reinterpret_cast<functor_type *>(&object);

            return reinterpret_cast<functor_type *>(object);
        }

        template <typename T>
        T const* target() const BOOST_NOEXCEPT
        {
            typedef
                typename util::decay<T>::type
                functor_type;

            vtable_ptr_type* f_vptr = get_table_ptr<functor_type>();
            if (vptr != f_vptr || empty())
                return 0;

            if (sizeof(functor_type) <= sizeof(void *))  // is_small
                return reinterpret_cast<functor_type const*>(&object);

            return reinterpret_cast<functor_type const*>(object);
        }

    private:
        BOOST_COPYABLE_AND_MOVABLE(function_base);

    protected:
        vtable_ptr_type *vptr;
        mutable void *object;
    };
}}

#undef N
#endif
<|MERGE_RESOLUTION|>--- conflicted
+++ resolved
@@ -113,15 +113,6 @@
             return is_empty_function_impl<Functor>::call(f);
         }
 
-<<<<<<< HEAD
-    ///////////////////////////////////////////////////////////////////////////
-    template <
-        typename Sig
-      , typename IArchive = void
-      , typename OArchive = void
-    >
-    struct function_base;
-=======
         template <
             typename Sig
             , typename IArchive
@@ -140,8 +131,8 @@
             return f.empty();
         }
     }
->>>>>>> 03d78252
-
+
+    ///////////////////////////////////////////////////////////////////////////
     template <
         typename Sig
       , typename IArchive
