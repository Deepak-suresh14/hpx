//  Copyright (c) 2007-2014 Hartmut Kaiser
//  Copyright (c) 2011 Bryce Lelbach
//  Copyright (c) 2007 Richard D. Guidry Jr.
//
//  Distributed under the Boost Software License, Version 1.0. (See accompanying
//  file LICENSE_1_0.txt or copy at http://www.boost.org/LICENSE_1_0.txt)

#if !defined(HPX_NAMING_NAME_MAR_24_2008_0942AM)
#define HPX_NAMING_NAME_MAR_24_2008_0942AM

#include <hpx/config.hpp>
#include <hpx/exception.hpp>
#include <hpx/util/safe_bool.hpp>
#include <hpx/util/register_locks_globally.hpp>
#include <hpx/runtime/serialization/serialize.hpp>
#include <hpx/traits/promise_remote_result.hpp>
#include <hpx/traits/promise_local_result.hpp>
#include <hpx/lcos/local/spinlock_pool.hpp>

#include <boost/io/ios_state.hpp>
#include <boost/cstdint.hpp>
#include <boost/intrusive_ptr.hpp>
#include <boost/detail/atomic_count.hpp>

#include <ios>
#include <iomanip>
#include <iostream>
#include <list>
#include <sstream>
#include <cstddef>

#include <hpx/config/warnings_prefix.hpp>

///////////////////////////////////////////////////////////////////////////////
// Version of id_type
#define HPX_IDTYPE_VERSION  0x20
#define HPX_GIDTYPE_VERSION 0x10

///////////////////////////////////////////////////////////////////////////////
namespace hpx { namespace naming
{
    namespace detail
    {
        ///////////////////////////////////////////////////////////////////////
        // forward declaration
        inline boost::uint64_t strip_internal_bits_from_gid(boost::uint64_t msb)
            HPX_SUPER_PURE;

        inline boost::uint64_t strip_lock_from_gid(boost::uint64_t msb)
            HPX_SUPER_PURE;

        inline boost::uint64_t get_internal_bits(boost::uint64_t msb)
            HPX_SUPER_PURE;

        inline boost::uint64_t strip_internal_bits_and_locality_from_gid(
                boost::uint64_t msb) HPX_SUPER_PURE;

        inline bool is_locked(gid_type const& gid);
    }

    ///////////////////////////////////////////////////////////////////////////
    /// Global identifier for components across the HPX system.
    struct HPX_EXPORT gid_type
    {
        struct tag {};

        // These typedefs are for Boost.ICL.
        typedef gid_type size_type;
        typedef gid_type difference_type;

        static boost::uint64_t const credit_base_mask = 0x1ful;
        static boost::uint16_t const credit_shift = 24;

        static boost::uint64_t const credit_mask = credit_base_mask << credit_shift;
        static boost::uint64_t const was_split_mask = 0x80000000ul; //-V112
        static boost::uint64_t const has_credits_mask = 0x40000000ul; //-V112
        static boost::uint64_t const is_locked_mask = 0x20000000ul; //-V112

        static boost::uint64_t const locality_id_mask = 0xffffffff00000000ull;
        static boost::uint64_t const virtual_memory_mask = 0xffffffull;

        static boost::uint64_t const credit_bits_mask =
            credit_mask | was_split_mask | has_credits_mask;
        static boost::uint64_t const internal_bits_mask =
            credit_bits_mask | is_locked_mask;
        static boost::uint64_t const special_bits_mask =
            locality_id_mask | internal_bits_mask;

        explicit gid_type (boost::uint64_t lsb_id = 0)
          : id_msb_(0), id_lsb_(lsb_id)
        {}

        explicit gid_type (boost::uint64_t msb_id, boost::uint64_t lsb_id)
          : id_msb_(naming::detail::strip_lock_from_gid(msb_id)),
            id_lsb_(lsb_id)
        {
        }

        gid_type (gid_type const& rhs)
          : id_msb_(naming::detail::strip_lock_from_gid(rhs.get_msb())),
            id_lsb_(rhs.get_lsb())
        {
        }
        gid_type (gid_type && rhs)
          : id_msb_(naming::detail::strip_lock_from_gid(rhs.get_msb())),
            id_lsb_(rhs.get_lsb())
        {
            rhs.id_lsb_ = rhs.id_msb_ = 0;
        }

        ~gid_type()
        {
            HPX_ASSERT(!is_locked());
        }

        gid_type& operator=(boost::uint64_t lsb_id)
        {
            HPX_ASSERT(!is_locked());
            id_msb_ = 0;
            id_lsb_ = lsb_id;
            return *this;
        }

        gid_type& operator=(gid_type const& rhs)
        {
            if (this != &rhs)
            {
                HPX_ASSERT(!is_locked());
                id_msb_ = naming::detail::strip_lock_from_gid(rhs.get_msb());
                id_lsb_ = rhs.get_lsb();
            }
            return *this;
        }
        gid_type& operator=(gid_type && rhs)
        {
            if (this != &rhs)
            {
                HPX_ASSERT(!is_locked());
                id_msb_ = naming::detail::strip_lock_from_gid(rhs.get_msb());
                id_lsb_ = rhs.get_lsb();

                rhs.id_lsb_ = rhs.id_msb_ = 0;
            }
            return *this;
        }

        operator util::safe_bool<gid_type>::result_type() const
        {
            return util::safe_bool<gid_type>()(0 != id_lsb_ || 0 != id_msb_);
        }

        // We support increment, decrement, addition and subtraction
        gid_type& operator++()       // pre-increment
        {
            *this += 1;
            return *this;
        }
        gid_type operator++(int)     // post-increment
        {
            gid_type t(*this);
            ++(*this);
            return t;
        }

        gid_type& operator--()       // pre-decrement
        {
            *this -= 1;
            return *this;
        }
        gid_type operator--(int)     // post-decrement
        {
            gid_type t(*this);
            --(*this);
            return t;
        }

        // GID + GID
        friend inline gid_type operator+ (gid_type const& lhs, gid_type const& rhs);
        gid_type operator+= (gid_type const& rhs)
        { return (*this = *this + rhs); }

        // GID + boost::uint64_t
        friend gid_type operator+ (gid_type const& lhs, boost::uint64_t rhs)
        { return lhs + gid_type(0, rhs); }
        gid_type operator+= (boost::uint64_t rhs)
        { return (*this = *this + rhs); }

        // GID - GID
        friend inline gid_type operator- (gid_type const& lhs, gid_type const& rhs);
        gid_type operator-= (gid_type const& rhs)
        { return (*this = *this - rhs); }

        // GID - boost::uint64_t
        friend gid_type operator- (gid_type const& lhs, boost::uint64_t rhs)
        { return lhs - gid_type(0, rhs); }
        gid_type operator-= (boost::uint64_t rhs)
        { return (*this = *this - rhs); }

        friend gid_type operator& (gid_type const& lhs, boost::uint64_t rhs)
        {
            return gid_type(lhs.id_msb_, lhs.id_lsb_ & rhs);
        }

        // comparison is required as well
        friend bool operator== (gid_type const& lhs, gid_type const& rhs)
        {
            return (detail::strip_internal_bits_from_gid(lhs.id_msb_) ==
                    detail::strip_internal_bits_from_gid(rhs.id_msb_)) &&
                (lhs.id_lsb_ == rhs.id_lsb_);
        }
        friend bool operator!= (gid_type const& lhs, gid_type const& rhs)
        {
            return !(lhs == rhs);
        }

        friend bool operator< (gid_type const& lhs, gid_type const& rhs)
        {
            if (detail::strip_internal_bits_from_gid(lhs.id_msb_) <
                detail::strip_internal_bits_from_gid(rhs.id_msb_))
            {
                return true;
            }
            if (detail::strip_internal_bits_from_gid(lhs.id_msb_) >
                detail::strip_internal_bits_from_gid(rhs.id_msb_))
            {
                return false;
            }
            return lhs.id_lsb_ < rhs.id_lsb_;
        }

        friend bool operator<= (gid_type const& lhs, gid_type const& rhs)
        {
            if (detail::strip_internal_bits_from_gid(lhs.id_msb_) <
                detail::strip_internal_bits_from_gid(rhs.id_msb_))
            {
                return true;
            }
            if (detail::strip_internal_bits_from_gid(lhs.id_msb_) >
                detail::strip_internal_bits_from_gid(rhs.id_msb_))
            {
                return false;
            }
            return lhs.id_lsb_ <= rhs.id_lsb_;
        }

        friend bool operator> (gid_type const& lhs, gid_type const& rhs)
        {
            return !(lhs <= rhs);
        }

        friend bool operator>= (gid_type const& lhs, gid_type const& rhs)
        {
            return !(lhs < rhs);
        }

        boost::uint64_t get_msb() const
        {
            return id_msb_;
        }
        void set_msb(boost::uint64_t msb)
        {
            id_msb_ = msb;
        }
        boost::uint64_t get_lsb() const
        {
            return id_lsb_;
        }
        void set_lsb(boost::uint64_t lsb)
        {
            id_lsb_ = lsb;
        }
        void set_lsb(void* lsb)
        {
            id_lsb_ = reinterpret_cast<boost::uint64_t>(lsb);
        }

        std::string to_string() const
        {
            std::ostringstream out;
            out << std::hex
                << std::right << std::setfill('0') << std::setw(16) << id_msb_
                << std::right << std::setfill('0') << std::setw(16) << id_lsb_;
            return out.str();
        }

        // this type is at the same time its own mutex type
        typedef gid_type mutex_type;

        // Note: we deliberately don't register this lock with the lock
        //       tracking to avoid false positives. We know that gid_types need
        //       to be locked while suspension.
        void lock()
        {
            HPX_ITT_SYNC_PREPARE(this);

            for (std::size_t k = 0; !acquire_lock(); ++k)
            {
                lcos::local::spinlock::yield(k);
            }

            util::register_lock(this);

            HPX_ITT_SYNC_ACQUIRED(this);
        }

        bool try_lock()
        {
            HPX_ITT_SYNC_PREPARE(this);

            if (acquire_lock())
            {
                HPX_ITT_SYNC_ACQUIRED(this);
                util::register_lock(this);
                return true;
            }

            HPX_ITT_SYNC_CANCEL(this);
            return false;
        }

        void unlock()
        {
            HPX_ITT_SYNC_RELEASING(this);

            reliquish_lock();
            util::unregister_lock(this);

            HPX_ITT_SYNC_RELEASED(this);
        }

        typedef boost::unique_lock<gid_type> scoped_lock;
        typedef boost::detail::try_lock_wrapper<gid_type> scoped_try_lock;

        mutex_type& get_mutex() const { return const_cast<mutex_type&>(*this); }

    private:
        friend std::ostream& operator<< (std::ostream& os, gid_type const& id);

        friend class hpx::serialization::access;

        template <class T>
        void save(T& ar, const unsigned int version) const;

        template <class T>
        void load(T& ar, const unsigned int version);

        HPX_SERIALIZATION_SPLIT_MEMBER()

        // lock implementation
        typedef lcos::local::spinlock_pool<tag> internal_mutex_type;

        // returns whether lock has been acquired
        bool acquire_lock()
        {
            internal_mutex_type::scoped_lock l(this);
            bool was_locked = (id_msb_ & is_locked_mask) ? true : false;
            if (!was_locked)
            {
                id_msb_ |= is_locked_mask;
                return true;
            }
            return false;
        }

        void reliquish_lock()
        {
            util::ignore_lock(this);
            internal_mutex_type::scoped_lock l(this);
            util::reset_ignored(this);

            id_msb_ &= ~is_locked_mask;
        }

        // this is used for assertions only, no need to acquire the lock
        bool is_locked() const
        {
            return (id_msb_ & is_locked_mask) ? true : false;
        }

        friend bool detail::is_locked(gid_type const& gid);

        // actual gid
        boost::uint64_t id_msb_;
        boost::uint64_t id_lsb_;
    };
}}

namespace hpx { namespace traits
{
    ///////////////////////////////////////////////////////////////////////////
    // we know that we can serialize a gid as a byte sequence
    template <>
    struct is_bitwise_serializable<hpx::naming::gid_type>
       : boost::mpl::true_
    {};
}}

namespace hpx { namespace naming
{
    ///////////////////////////////////////////////////////////////////////////
    //  Handle conversion to/from locality_id
    inline gid_type get_gid_from_locality_id(boost::uint32_t locality_id)
        HPX_SUPER_PURE;

    inline gid_type get_gid_from_locality_id(boost::uint32_t locality_id)
    {
        return gid_type(boost::uint64_t(locality_id+1) << 32, 0); //-V112
    }

    inline boost::uint32_t get_locality_id_from_gid(boost::uint64_t msb) HPX_PURE;

    inline boost::uint32_t get_locality_id_from_gid(boost::uint64_t msb)
    {
        return boost::uint32_t(msb >> 32)-1; //-V112
    }

    inline boost::uint32_t get_locality_id_from_gid(gid_type const& id) HPX_PURE;

    inline boost::uint32_t get_locality_id_from_gid(gid_type const& id)
    {
        return get_locality_id_from_gid(id.get_msb());
    }

    inline gid_type get_locality_from_gid(gid_type const& id)
    {
        return get_gid_from_locality_id(get_locality_id_from_gid(id));
    }

    inline bool is_locality(gid_type const& gid)
    {
        return get_locality_from_gid(gid) == gid;
    }

    inline boost::uint64_t replace_locality_id(boost::uint64_t msb,
        boost::uint32_t locality_id) HPX_PURE;

    inline boost::uint64_t replace_locality_id(boost::uint64_t msb,
        boost::uint32_t locality_id)
    {
        msb &= ~gid_type::locality_id_mask;
        return msb | get_gid_from_locality_id(locality_id).get_msb();
    }

    inline gid_type replace_locality_id(gid_type const& gid,
        boost::uint32_t locality_id) HPX_PURE;

    inline gid_type replace_locality_id(gid_type const& gid,
        boost::uint32_t locality_id)
    {
        boost::uint64_t msb = gid.get_msb() & ~gid_type::locality_id_mask;
        msb |= get_gid_from_locality_id(locality_id).get_msb();
        return gid_type(msb, gid.get_lsb());
    }

    BOOST_CONSTEXPR_OR_CONST boost::uint32_t invalid_locality_id = ~0U;

    ///////////////////////////////////////////////////////////////////////////
    inline bool refers_to_virtual_memory(gid_type const& gid)
    {
        return !(gid.get_msb() & gid_type::virtual_memory_mask);
    }

    ///////////////////////////////////////////////////////////////////////////
    namespace detail
    {
        // We store the log2(credit) in the gid_type
        inline boost::int16_t log2(boost::int64_t val)
        {
            boost::int16_t ret = -1;
            while (val != 0)
            {
                val >>= 1;
                ++ret;
            }
            return ret;
        }

        inline boost::int64_t power2(boost::int16_t log2credits)
        {
            HPX_ASSERT(log2credits >= 0);
            return 1ull << log2credits;
        }

        ///////////////////////////////////////////////////////////////////////
        inline bool has_credits(gid_type const& id)
        {
            return (id.get_msb() & gid_type::has_credits_mask) ? true : false;
        }

        inline bool gid_was_split(gid_type const& id)
        {
            return (id.get_msb() & gid_type::was_split_mask) ? true : false;
        }

        inline void set_credit_split_mask_for_gid(gid_type& id)
        {
            id.set_msb(id.get_msb() | gid_type::was_split_mask);
        }

        ///////////////////////////////////////////////////////////////////////
        inline boost::int64_t get_credit_from_gid(gid_type const& id) HPX_PURE;

        inline boost::int16_t get_log2credit_from_gid(gid_type const& id)
        {
            HPX_ASSERT(has_credits(id));
            return boost::int16_t((id.get_msb() >> gid_type::credit_shift) &
                    gid_type::credit_base_mask);
        }

        inline boost::int64_t get_credit_from_gid(gid_type const& id)
        {
            return has_credits(id) ? detail::power2(get_log2credit_from_gid(id)) : 0;
        }

        ///////////////////////////////////////////////////////////////////////
        inline boost::uint64_t strip_internal_bits_from_gid(boost::uint64_t msb)
        {
            return msb & ~gid_type::internal_bits_mask;
        }

        inline gid_type& strip_internal_bits_from_gid(gid_type& id)
        {
            id.set_msb(strip_internal_bits_from_gid(id.get_msb()));
            return id;
        }

        inline boost::uint64_t get_internal_bits(boost::uint64_t msb)
        {
            return msb & gid_type::internal_bits_mask;
        }

        inline boost::uint64_t strip_internal_bits_and_locality_from_gid(
                boost::uint64_t msb)
        {
            return msb & ~gid_type::special_bits_mask;
        }

        ///////////////////////////////////////////////////////////////////////
        inline boost::uint64_t strip_lock_from_gid(boost::uint64_t msb)
        {
            return msb & ~gid_type::is_locked_mask;
        }

        inline gid_type& strip_lock_from_gid(gid_type& gid)
        {
            gid.set_msb(strip_lock_from_gid(gid.get_msb()));
            return gid;
        }

        inline bool is_locked(gid_type const& gid)
        {
            return gid.is_locked();
        }

        ///////////////////////////////////////////////////////////////////////
        inline gid_type get_stripped_gid(gid_type const& id) HPX_PURE;

        inline gid_type get_stripped_gid(gid_type const& id)
        {
            boost::uint64_t const msb = strip_internal_bits_from_gid(id.get_msb());
            boost::uint64_t const lsb = id.get_lsb();
            return gid_type(msb, lsb);
        }

        inline boost::uint64_t strip_credits_from_gid(boost::uint64_t msb)
        {
            return msb & ~gid_type::credit_bits_mask;
        }

        inline gid_type& strip_credits_from_gid(gid_type& id)
        {
            id.set_msb(strip_credits_from_gid(id.get_msb()));
            return id;
        }

        ///////////////////////////////////////////////////////////////////////
        inline void set_log2credit_for_gid(gid_type& id, boost::int16_t log2credits)
        {
            // credit should be a clean log2
            HPX_ASSERT(log2credits >= 0);
            HPX_ASSERT(0 == (log2credits & ~gid_type::credit_base_mask));

            id.set_msb((id.get_msb() & ~gid_type::credit_mask) |
                ((boost::int32_t(log2credits) << gid_type::credit_shift)
                    & gid_type::credit_mask) |
                gid_type::has_credits_mask);
        }

        inline void set_credit_for_gid(gid_type& id, boost::int64_t credits)
        {
            if (credits != 0)
            {
                boost::int16_t log2credits = detail::log2(credits);
                HPX_ASSERT(detail::power2(log2credits) == credits);

                set_log2credit_for_gid(id, log2credits);
            }
            else
            {
                strip_credits_from_gid(id);
            }
        }

        ///////////////////////////////////////////////////////////////////////
        // has side effects, can't be pure
        inline boost::int64_t add_credit_to_gid(gid_type& id, boost::int64_t credits)
        {
            boost::int64_t c = get_credit_from_gid(id);

            c += credits;
            set_credit_for_gid(id, c);

            return c;
        }

        inline boost::int64_t remove_credit_from_gid(gid_type& id, boost::int64_t debit)
        {
            boost::int64_t c = get_credit_from_gid(id);
            HPX_ASSERT(c > debit);

            c -= debit;
            set_credit_for_gid(id, c);

            return c;
        }

        inline boost::int64_t fill_credit_for_gid(gid_type& id,
            boost::int64_t credits = HPX_GLOBALCREDIT_INITIAL)
        {
            boost::int64_t c = get_credit_from_gid(id);
            HPX_ASSERT(c <= credits);

            boost::int64_t added = credits - c;
            set_credit_for_gid(id, credits);

            return added;
        }

        ///////////////////////////////////////////////////////////////////////
<<<<<<< HEAD
        HPX_EXPORT hpx::future<gid_type> split_gid_if_needed(gid_type& id);
        HPX_EXPORT hpx::future<gid_type> split_gid_if_needed_locked(gid_type::mutex_type::scoped_lock &l, gid_type& gid);
        HPX_EXPORT hpx::future<gid_type> replenish_new_gid_if_needed(gid_type const& id);
=======
        HPX_EXPORT gid_type split_gid_if_needed(gid_type& id);
        HPX_EXPORT gid_type split_gid_if_needed_locked(gid_type::mutex_type
            ::scoped_try_lock &l, gid_type& gid);
        HPX_EXPORT gid_type replenish_new_gid_if_needed(gid_type const& id);
>>>>>>> c4ec377f

        HPX_EXPORT gid_type move_gid(gid_type& id);
        HPX_EXPORT gid_type move_gid_locked(gid_type& gid);

        HPX_EXPORT boost::int64_t replenish_credits(gid_type& id);

        ///////////////////////////////////////////////////////////////////////
        // splits the current credit of the given id and assigns half of it to
        // the returned copy
        inline gid_type split_credits_for_gid(gid_type& id)
        {
            boost::uint16_t log2credits = get_log2credit_from_gid(id);
            HPX_ASSERT(log2credits > 0);

            gid_type newid = id;            // strips lock-bit

            set_log2credit_for_gid(id, log2credits-1);
            set_credit_split_mask_for_gid(id);

            set_log2credit_for_gid(newid, log2credits-1);
            set_credit_split_mask_for_gid(newid);

            return newid;
        }
    }

    inline gid_type operator+ (gid_type const& lhs, gid_type const& rhs)
    {
        boost::uint64_t lsb = lhs.id_lsb_ + rhs.id_lsb_;
        boost::uint64_t msb = lhs.id_msb_ + rhs.id_msb_;

#if defined(HPX_DEBUG)
        // make sure we're using the operator+ in proper contexts only
        boost::uint64_t lhs_internal_bits =
            detail::get_internal_bits(lhs.id_msb_);

        boost::uint64_t msb_test =
            detail::strip_internal_bits_from_gid(lhs.id_msb_) +
            detail::strip_internal_bits_and_locality_from_gid(rhs.id_msb_);

        HPX_ASSERT(msb == (msb_test | lhs_internal_bits));
#endif

        if (lsb < lhs.id_lsb_ || lsb < rhs.id_lsb_)
            ++msb;

        return gid_type(msb, lsb);
    }

    inline gid_type operator- (gid_type const& lhs, gid_type const& rhs)
    {
        boost::uint64_t lsb = lhs.id_lsb_ - rhs.id_lsb_;
        boost::uint64_t msb = lhs.id_msb_ - rhs.id_msb_;

// #if defined(HPX_DEBUG)
//         // make sure we're using the operator- in proper contexts only
//         boost::uint64_t lhs_internal_bits = detail::get_internal_bits(lhs.id_msb_);
//
//         boost::uint64_t msb_test =
//             detail::strip_internal_bits_and_locality_from_gid(lhs.id_msb_) -
//             detail::strip_internal_bits_and_locality_from_gid(rhs.id_msb_);
//
//         boost::uint32_t lhs_locality_id =
//             naming::get_locality_id_from_gid(lhs.id_msb_);
//         boost::uint32_t rhs_locality_id =
//             naming::get_locality_id_from_gid(rhs.id_msb_);
//         if (rhs_locality_id != naming::invalid_locality_id)
//         {
//             HPX_ASSERT(lhs_locality_id == rhs_locality_id);
//             HPX_ASSERT(msb == naming::replace_locality_id(
//                 msb_test | lhs_internal_bits, naming::invalid_locality_id));
//         }
//         else
//         {
//             HPX_ASSERT(msb == naming::replace_locality_id(
//                 msb_test | lhs_internal_bits, lhs_locality_id));
//         }
// #endif

        if (lsb > lhs.id_lsb_)
            --msb;

        return gid_type(msb, lsb);
    }

    ///////////////////////////////////////////////////////////////////////////
    gid_type const invalid_gid = gid_type();

    ///////////////////////////////////////////////////////////////////////////
    inline std::ostream& operator<< (std::ostream& os, gid_type const& id)
    {
        boost::io::ios_flags_saver ifs(os);
        if (id != naming::invalid_gid)
        {
            os << std::hex
               << "{" << std::right << std::setfill('0') << std::setw(16)
                      << id.id_msb_ << ", "
                      << std::right << std::setfill('0') << std::setw(16)
                      << id.id_lsb_ << "}";
        }
        else
        {
            os << "{invalid}";
        }
        return os;
    }

    namespace detail
    {
        ///////////////////////////////////////////////////////////////////////
        enum id_type_management
        {
            unknown_deleter = -1,
            unmanaged = 0,          // unmanaged GID
            managed = 1,            // managed GID
            managed_move_credit = 2 // managed GID which will give up all
                                    // credits when sent
        };

        // forward declaration
        struct HPX_EXPORT id_type_impl;

        // custom deleter for id_type_impl above
        HPX_EXPORT void gid_managed_deleter (id_type_impl* p);
        HPX_EXPORT void gid_unmanaged_deleter (id_type_impl* p);

        HPX_EXPORT void intrusive_ptr_add_ref(id_type_impl* p);
        HPX_EXPORT void intrusive_ptr_release(id_type_impl* p);

        ///////////////////////////////////////////////////////////////////////
        struct HPX_EXPORT id_type_impl : gid_type
        {
            HPX_MOVABLE_BUT_NOT_COPYABLE(id_type_impl);
        private:
            typedef void (*deleter_type)(detail::id_type_impl*);
            static deleter_type get_deleter(id_type_management t);

        public:
            id_type_impl()
              : count_(0), type_(unknown_deleter)
            {}

//             ~id_type_impl()
//             {
//                 HPX_ASSERT(new_gids_.empty());
//             }

            explicit id_type_impl (boost::uint64_t lsb_id, id_type_management t)
              : gid_type(0, lsb_id), count_(0), type_(t)
            {}

            explicit id_type_impl (boost::uint64_t msb_id, boost::uint64_t lsb_id,
                    id_type_management t)
              : gid_type(msb_id, lsb_id), count_(0), type_(t)
            {}

            explicit id_type_impl (gid_type const& gid, id_type_management t)
              : gid_type(gid), count_(0), type_(t)
            {}

            id_type_management get_management_type() const
            {
                return type_;
            }
            void set_management_type(id_type_management type)
            {
                type_ = type;
            }

            // serialization
            void save(serialization::output_archive& ar) const;
            void load(serialization::input_archive& ar);

        private:
            // credit management (called during serialization), this function
            // has to be 'const' as save() above has to be 'const'.
            void preprocess_gid(serialization::output_archive& ar) const;

            // reference counting
            friend HPX_EXPORT void intrusive_ptr_add_ref(id_type_impl* p);
            friend HPX_EXPORT void intrusive_ptr_release(id_type_impl* p);

            boost::detail::atomic_count count_;
            id_type_management type_;

            mutable std::list<naming::gid_type> new_gids_;
        };
    }

    ///////////////////////////////////////////////////////////////////////////
    HPX_API_EXPORT gid_type get_parcel_dest_gid(id_type const& id);
}}

#include <hpx/runtime/naming/id_type.hpp>
#include <hpx/runtime/naming/id_type_impl.hpp>

namespace hpx { namespace naming
{
    ///////////////////////////////////////////////////////////////////////////
    inline std::ostream& operator<< (std::ostream& os, id_type const& id)
    {
        if (!id)
        {
            os << "{invalid}";
        }
        else
        {
            os << id.get_gid();
        }
        return os;
    }

    ///////////////////////////////////////////////////////////////////////
    // Handle conversion to/from locality_id
    // FIXME: these names are confusing, 'id' appears in identifiers far too
    // frequently.
    inline id_type get_id_from_locality_id(boost::uint32_t locality_id) HPX_SUPER_PURE;

    inline id_type get_id_from_locality_id(boost::uint32_t locality_id)
    {
        return id_type(boost::uint64_t(locality_id+1) << 32, 0, id_type::unmanaged);
        //-V112
    }

    inline boost::uint32_t get_locality_id_from_id(id_type const& id) HPX_PURE;

    inline boost::uint32_t get_locality_id_from_id(id_type const& id)
    {
        return boost::uint32_t(id.get_msb() >> 32) - 1; //-V112
    }

    inline id_type get_locality_from_id(id_type const& id)
    {
        return get_id_from_locality_id(get_locality_id_from_id(id));
    }

    inline bool is_locality(id_type const& id)
    {
        return is_locality(id.get_gid());
    }

    ///////////////////////////////////////////////////////////////////////////
    HPX_EXPORT char const* get_management_type_name(id_type::management_type m);
}}

///////////////////////////////////////////////////////////////////////////////
namespace hpx { namespace traits
{
    template <>
    struct get_remote_result<naming::id_type, naming::gid_type>
    {
        static naming::id_type call(naming::gid_type const& rhs)
        {
            bool has_credits = naming::detail::has_credits(rhs);
            return naming::id_type(rhs,
                has_credits ?
                    naming::id_type::managed :
                    naming::id_type::unmanaged);
        }
    };

    template <>
    struct promise_local_result<naming::gid_type>
      : boost::mpl::identity<naming::id_type>
    {};

    // we need to specialize this template to allow for automatic conversion of
    // the vector<naming::gid_type> to a vector<naming::id_type>
    template <>
    struct get_remote_result<
        std::vector<naming::id_type>, std::vector<naming::gid_type> >
    {
        static std::vector<naming::id_type>
        call(std::vector<naming::gid_type> const& rhs)
        {
            std::vector<naming::id_type> result;
            result.reserve(rhs.size());
            for (naming::gid_type const& r : rhs)
            {
                bool has_credits = naming::detail::has_credits(r);
                result.push_back(naming::id_type(r,
                    has_credits ?
                        naming::id_type::managed :
                        naming::id_type::unmanaged));
            }
            return result;
        }
    };

    template <>
    struct promise_local_result<std::vector<naming::gid_type> >
      : boost::mpl::identity<std::vector<naming::id_type> >
    {};
}}

///////////////////////////////////////////////////////////////////////////////
namespace hpx
{
    // pull invalid id into the main namespace
    using naming::invalid_id;
}

///////////////////////////////////////////////////////////////////////////////
namespace std
{
    // specialize std::hash for hpx::naming::gid_type
    template <>
    struct hash<hpx::naming::gid_type>
    {
        typedef hpx::naming::gid_type argument_type;
        typedef std::size_t result_type;

        result_type operator()(argument_type const& gid) const
        {
            result_type const h1 (std::hash<boost::uint64_t>()(gid.get_lsb()));
            result_type const h2 (std::hash<boost::uint64_t>()(gid.get_msb()));
            return h1 ^ (h2 << 1);
        }
    };
}

#include <hpx/config/warnings_suffix.hpp>

#endif
<|MERGE_RESOLUTION|>--- conflicted
+++ resolved
@@ -637,16 +637,11 @@
         }
 
         ///////////////////////////////////////////////////////////////////////
-<<<<<<< HEAD
         HPX_EXPORT hpx::future<gid_type> split_gid_if_needed(gid_type& id);
-        HPX_EXPORT hpx::future<gid_type> split_gid_if_needed_locked(gid_type::mutex_type::scoped_lock &l, gid_type& gid);
-        HPX_EXPORT hpx::future<gid_type> replenish_new_gid_if_needed(gid_type const& id);
-=======
-        HPX_EXPORT gid_type split_gid_if_needed(gid_type& id);
-        HPX_EXPORT gid_type split_gid_if_needed_locked(gid_type::mutex_type
-            ::scoped_try_lock &l, gid_type& gid);
-        HPX_EXPORT gid_type replenish_new_gid_if_needed(gid_type const& id);
->>>>>>> c4ec377f
+        HPX_EXPORT hpx::future<gid_type> split_gid_if_needed_locked(
+            gid_type::mutex_type::scoped_lock &l, gid_type& gid);
+        HPX_EXPORT hpx::future<gid_type> replenish_new_gid_if_needed(
+            gid_type const& id);
 
         HPX_EXPORT gid_type move_gid(gid_type& id);
         HPX_EXPORT gid_type move_gid_locked(gid_type& gid);
