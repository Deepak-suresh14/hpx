--- conflicted
+++ resolved
@@ -563,11 +563,7 @@
 
         boost::intrusive_ptr<cont_impl_type> p(
             detail::make_continuation_base<result_type, Result>(
-<<<<<<< HEAD
-                boost::forward<F>(f)));
-=======
                 util::bind(util::protect(boost::forward<F>(f)), util::placeholders::_1)));
->>>>>>> 75c928e5
 
         // bind an on_completed handler to this future which will invoke the
         // continuation
@@ -611,11 +607,7 @@
 
         boost::intrusive_ptr<cont_impl_type> p(
             detail::make_continuation_base<result_type, void>(
-<<<<<<< HEAD
-                boost::forward<F>(f)));
-=======
                 util::bind(util::protect(boost::forward<F>(f)), util::placeholders::_1)));
->>>>>>> 75c928e5
 
         // bind an on_completed handler to this future which will invoke the
         // continuation
