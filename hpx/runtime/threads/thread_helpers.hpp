//  Copyright (c) 2007-2015 Hartmut Kaiser
//  Copyright (c)      2011 Bryce Lelbach
//  Copyright (c) 2008-2009 Chirag Dekate, Anshul Tandon
//
//  Distributed under the Boost Software License, Version 1.0. (See accompanying
//  file LICENSE_1_0.txt or copy at http://www.boost.org/LICENSE_1_0.txt)

#ifndef HPX_RUNTIME_THREADS_THREAD_HELPERS_HPP
#define HPX_RUNTIME_THREADS_THREAD_HELPERS_HPP

#include <hpx/config.hpp>
#include <hpx/exception_fwd.hpp>
#include <hpx/runtime/naming_fwd.hpp>
#include <hpx/runtime/threads/policies/scheduler_mode.hpp>
#include <hpx/runtime/threads/thread_data_fwd.hpp>
#include <hpx/runtime/threads/thread_enums.hpp>
#include <hpx/util_fwd.hpp>
#include <hpx/util/steady_clock.hpp>
#include <hpx/util/thread_description.hpp>

#include <chrono>
#include <cstddef>
#include <cstdint>

///////////////////////////////////////////////////////////////////////////////
namespace hpx { namespace threads
{
    class thread_init_data;

    namespace executors
    {
        struct HPX_EXPORT current_executor;
    }

    ///////////////////////////////////////////////////////////////////////////
    /// \brief  Set the thread state of the \a thread referenced by the
    ///         thread_id \a id.
    ///
    /// \param id         [in] The thread id of the thread the state should
    ///                   be modified for.
    /// \param state      [in] The new state to be set for the thread
    ///                   referenced by the \a id parameter.
    /// \param state_ex   [in] The new extended state to be set for the
    ///                   thread referenced by the \a id parameter.
    /// \param priority
    /// \param ec         [in,out] this represents the error status on exit,
    ///                   if this is pre-initialized to \a hpx#throws
    ///                   the function will throw on error instead.
    ///
    /// \note             If the thread referenced by the parameter \a id
    ///                   is in \a thread_state#active state this function
    ///                   schedules a new thread which will set the state of
    ///                   the thread as soon as its not active anymore. The
    ///                   function returns \a thread_state#active in this case.
    ///
    /// \returns          This function returns the previous state of the
    ///                   thread referenced by the \a id parameter. It will
    ///                   return one of the values as defined by the
    ///                   \a thread_state enumeration. If the
    ///                   thread is not known to the thread-manager the
    ///                   return value will be \a thread_state#unknown.
    ///
    /// \note             As long as \a ec is not pre-initialized to
    ///                   \a hpx#throws this function doesn't
    ///                   throw but returns the result code using the
    ///                   parameter \a ec. Otherwise it throws an instance
    ///                   of hpx#exception.
    HPX_API_EXPORT thread_state set_thread_state(thread_id_type const& id,
        thread_state_enum state = pending,
        thread_state_ex_enum stateex = wait_signaled,
        thread_priority priority = thread_priority_normal,
        hpx::error_code& ec = throws);

    ///////////////////////////////////////////////////////////////////////
    /// \brief  Set the thread state of the \a thread referenced by the
    ///         thread_id \a id.
    ///
    /// Set a timer to set the state of the given \a thread to the given
    /// new value after it expired (at the given time)
    ///
    /// \param id         [in] The thread id of the thread the state should
    ///                   be modified for.
    /// \param at_time
    /// \param state      [in] The new state to be set for the thread
    ///                   referenced by the \a id parameter.
    /// \param state_ex   [in] The new extended state to be set for the
    ///                   thread referenced by the \a id parameter.
    /// \param priority
    /// \param ec         [in,out] this represents the error status on exit,
    ///                   if this is pre-initialized to \a hpx#throws
    ///                   the function will throw on error instead.
    ///
    /// \returns
    ///
    /// \note             As long as \a ec is not pre-initialized to
    ///                   \a hpx#throws this function doesn't
    ///                   throw but returns the result code using the
    ///                   parameter \a ec. Otherwise it throws an instance
    ///                   of hpx#exception.
    HPX_API_EXPORT thread_id_type set_thread_state(thread_id_type const& id,
        util::steady_time_point const& abs_time,
        thread_state_enum state = pending,
        thread_state_ex_enum stateex = wait_timeout,
        thread_priority priority = thread_priority_normal,
        error_code& ec = throws);

    ///////////////////////////////////////////////////////////////////////////
    /// \brief  Set the thread state of the \a thread referenced by the
    ///         thread_id \a id.
    ///
    /// Set a timer to set the state of the given \a thread to the given
    /// new value after it expired (after the given duration)
    ///
    /// \param id         [in] The thread id of the thread the state should
    ///                   be modified for.
    /// \param after_duration
    /// \param state      [in] The new state to be set for the thread
    ///                   referenced by the \a id parameter.
    /// \param state_ex   [in] The new extended state to be set for the
    ///                   thread referenced by the \a id parameter.
    /// \param priority
    /// \param ec         [in,out] this represents the error status on exit,
    ///                   if this is pre-initialized to \a hpx#throws
    ///                   the function will throw on error instead.
    ///
    /// \returns
    ///
    /// \note             As long as \a ec is not pre-initialized to
    ///                   \a hpx#throws this function doesn't
    ///                   throw but returns the result code using the
    ///                   parameter \a ec. Otherwise it throws an instance
    ///                   of hpx#exception.
    inline thread_id_type set_thread_state(thread_id_type const& id,
        util::steady_duration const& rel_time,
        thread_state_enum state = pending,
        thread_state_ex_enum stateex = wait_timeout,
        thread_priority priority = thread_priority_normal,
        error_code& ec = throws)
    {
        return set_thread_state(id, rel_time.from_now(), state, stateex,
            priority, ec);
    }

    ///////////////////////////////////////////////////////////////////////////
    /// The function get_thread_description is part of the thread related API
    /// allows to query the description of one of the threads known to the
    /// thread-manager.
    ///
    /// \param id         [in] The thread id of the thread being queried.
    /// \param ec         [in,out] this represents the error status on exit,
    ///                   if this is pre-initialized to \a hpx#throws
    ///                   the function will throw on error instead.
    ///
    /// \returns          This function returns the description of the
    ///                   thread referenced by the \a id parameter. If the
    ///                   thread is not known to the thread-manager the return
    ///                   value will be the string "<unknown>".
    ///
    /// \note             As long as \a ec is not pre-initialized to
    ///                   \a hpx#throws this function doesn't
    ///                   throw but returns the result code using the
    ///                   parameter \a ec. Otherwise it throws an instance
    ///                   of hpx#exception.
    HPX_API_EXPORT util::thread_description get_thread_description(
        thread_id_type const& id, error_code& ec = throws);
    HPX_API_EXPORT util::thread_description set_thread_description(
        thread_id_type const& id,
        util::thread_description const& desc = util::thread_description(),
        error_code& ec = throws);

    HPX_API_EXPORT util::thread_description get_thread_lco_description(
        thread_id_type const& id, error_code& ec = throws);
    HPX_API_EXPORT util::thread_description set_thread_lco_description(
        thread_id_type const& id,
        util::thread_description const& desc = util::thread_description(),
        error_code& ec = throws);

    ///////////////////////////////////////////////////////////////////////////
    /// The function get_thread_backtrace is part of the thread related API
    /// allows to query the currently stored thread back trace (which is
    /// captured during thread suspension).
    ///
    /// \param id         [in] The thread id of the thread being queried.
    /// \param ec         [in,out] this represents the error status on exit,
    ///                   if this is pre-initialized to \a hpx#throws
    ///                   the function will throw on error instead.
    ///
    /// \returns          This function returns the currently captured stack
    ///                   back trace of the thread referenced by the \a id
    ///                   parameter. If the thread is not known to the
    ///                   thread-manager the return value will be the zero.
    ///
    /// \note             As long as \a ec is not pre-initialized to
    ///                   \a hpx#throws this function doesn't
    ///                   throw but returns the result code using the
    ///                   parameter \a ec. Otherwise it throws an instance
    ///                   of hpx#exception.
#ifdef HPX_HAVE_THREAD_FULLBACKTRACE_ON_SUSPENSION
    HPX_API_EXPORT char const* get_thread_backtrace(
        thread_id_type const& id, error_code& ec = throws);
    HPX_API_EXPORT char const* set_thread_backtrace(
        thread_id_type const& id, char const* bt = nullptr,
        error_code& ec = throws);
#else
    HPX_API_EXPORT util::backtrace const* get_thread_backtrace(
        thread_id_type const& id, error_code& ec = throws);
    HPX_API_EXPORT util::backtrace const* set_thread_backtrace(
        thread_id_type const& id, util::backtrace const* bt = nullptr,
        error_code& ec = throws);
#endif

    ///////////////////////////////////////////////////////////////////////////
    /// The function get_thread_state is part of the thread related API. It
    /// queries the state of one of the threads known to the thread-manager.
    ///
    /// \param id         [in] The thread id of the thread the state should
    ///                   be modified for.
    /// \param ec         [in,out] this represents the error status on exit,
    ///                   if this is pre-initialized to \a hpx#throws
    ///                   the function will throw on error instead.
    ///
    /// \returns          This function returns the thread state of the
    ///                   thread referenced by the \a id parameter. If the
    ///                   thread is not known to the thread-manager the return
    ///                   value will be \a terminated.
    ///
    /// \note             As long as \a ec is not pre-initialized to
    ///                   \a hpx#throws this function doesn't
    ///                   throw but returns the result code using the
    ///                   parameter \a ec. Otherwise it throws an instance
    ///                   of hpx#exception.
    HPX_API_EXPORT thread_state get_thread_state(thread_id_type const& id,
        error_code& ec = throws);

    ///////////////////////////////////////////////////////////////////////////
    /// The function get_thread_phase is part of the thread related API.
    /// It queries the phase of one of the threads known to the thread-manager.
    ///
    /// \param id         [in] The thread id of the thread the phase should
    ///                   be modified for.
    /// \param ec         [in,out] this represents the error status on exit,
    ///                   if this is pre-initialized to \a hpx#throws
    ///                   the function will throw on error instead.
    ///
    /// \returns          This function returns the thread phase of the
    ///                   thread referenced by the \a id parameter. If the
    ///                   thread is not known to the thread-manager the return
    ///                   value will be ~0.
    ///
    /// \note             As long as \a ec is not pre-initialized to
    ///                   \a hpx#throws this function doesn't
    ///                   throw but returns the result code using the
    ///                   parameter \a ec. Otherwise it throws an instance
    ///                   of hpx#exception.
    HPX_API_EXPORT std::size_t get_thread_phase(thread_id_type const& id,
        error_code& ec = throws);

    ///////////////////////////////////////////////////////////////////////////
    // Return the number of the NUMA node the current thread is running on
    HPX_API_EXPORT std::size_t get_numa_node_number();

    ///////////////////////////////////////////////////////////////////////////
    /// Returns whether the given thread can be interrupted at this point.
    ///
    /// \param id         [in] The thread id of the thread which should be
    ///                   queried.
    /// \param ec         [in,out] this represents the error status on exit,
    ///                   if this is pre-initialized to \a hpx#throws
    ///                   the function will throw on error instead.
    ///
    /// \returns          This function returns \a true if the given thread
    ///                   can be interrupted at this point in time. It will
    ///                   return \a false otherwise.
    ///
    /// \note             As long as \a ec is not pre-initialized to
    ///                   \a hpx#throws this function doesn't
    ///                   throw but returns the result code using the
    ///                   parameter \a ec. Otherwise it throws an instance
    ///                   of hpx#exception.
    HPX_API_EXPORT bool get_thread_interruption_enabled(thread_id_type const& id,
        error_code& ec = throws);

    /// Set whether the given thread can be interrupted at this point.
    ///
    /// \param id         [in] The thread id of the thread which should
    ///                   receive the new value.
    /// \param enable     [in] This value will determine the new interruption
    ///                   enabled status for the given thread.
    /// \param ec         [in,out] this represents the error status on exit,
    ///                   if this is pre-initialized to \a hpx#throws
    ///                   the function will throw on error instead.
    ///
    /// \returns          This function returns the previous value of
    ///                   whether the given thread could have been interrupted.
    ///
    /// \note             As long as \a ec is not pre-initialized to
    ///                   \a hpx#throws this function doesn't
    ///                   throw but returns the result code using the
    ///                   parameter \a ec. Otherwise it throws an instance
    ///                   of hpx#exception.
    HPX_API_EXPORT bool set_thread_interruption_enabled(thread_id_type const& id,
        bool enable, error_code& ec = throws);

    /// Returns whether the given thread has been flagged for interruption.
    ///
    /// \param id         [in] The thread id of the thread which should be
    ///                   queried.
    /// \param ec         [in,out] this represents the error status on exit,
    ///                   if this is pre-initialized to \a hpx#throws
    ///                   the function will throw on error instead.
    ///
    /// \returns          This function returns \a true if the given thread
    ///                   was flagged for interruption. It will return
    ///                   \a false otherwise.
    ///
    /// \note             As long as \a ec is not pre-initialized to
    ///                   \a hpx#throws this function doesn't
    ///                   throw but returns the result code using the
    ///                   parameter \a ec. Otherwise it throws an instance
    ///                   of hpx#exception.
    HPX_API_EXPORT bool get_thread_interruption_requested(thread_id_type const& id,
        error_code& ec = throws);

    /// Flag the given thread for interruption.
    ///
    /// \param id         [in] The thread id of the thread which should be
    ///                   interrupted.
    /// \param flag       [in] The flag encodes whether the thread should be
    ///                   interrupted (if it is \a true), or 'uninterrupted'
    ///                   (if it is \a false).
    /// \param ec         [in,out] this represents the error status on exit,
    ///                   if this is pre-initialized to \a hpx#throws
    ///                   the function will throw on error instead.
    ///
    /// \note             As long as \a ec is not pre-initialized to
    ///                   \a hpx#throws this function doesn't
    ///                   throw but returns the result code using the
    ///                   parameter \a ec. Otherwise it throws an instance
    ///                   of hpx#exception.
    HPX_API_EXPORT void interrupt_thread(thread_id_type const& id, bool flag,
        error_code& ec = throws);

    inline void interrupt_thread(thread_id_type const& id, error_code& ec = throws)
    {
        interrupt_thread(id, true, ec);
    }

    ///////////////////////////////////////////////////////////////////////////
    /// Interrupt the current thread at this point if it was canceled. This
    /// will throw a thread_interrupted exception, which will cancel the thread.
    ///
    /// \param id         [in] The thread id of the thread which should be
    ///                   interrupted.
    /// \param ec         [in,out] this represents the error status on exit,
    ///                   if this is pre-initialized to \a hpx#throws
    ///                   the function will throw on error instead.
    ///
    /// \note             As long as \a ec is not pre-initialized to
    ///                   \a hpx#throws this function doesn't
    ///                   throw but returns the result code using the
    ///                   parameter \a ec. Otherwise it throws an instance
    ///                   of hpx#exception.
    HPX_API_EXPORT void interruption_point(thread_id_type const& id,
        error_code& ec = throws);

    ///////////////////////////////////////////////////////////////////////////
    /// Return priority of the given thread
    ///
    /// \param id         [in] The thread id of the thread whose priority
    ///                   is queried.
    /// \param ec         [in,out] this represents the error status on exit,
    ///                   if this is pre-initialized to \a hpx#throws
    ///                   the function will throw on error instead.
    ///
    /// \note             As long as \a ec is not pre-initialized to
    ///                   \a hpx#throws this function doesn't
    ///                   throw but returns the result code using the
    ///                   parameter \a ec. Otherwise it throws an instance
    ///                   of hpx#exception.
    HPX_API_EXPORT threads::thread_priority get_thread_priority(
        thread_id_type const& id, error_code& ec = throws);

    ///////////////////////////////////////////////////////////////////////////
    /// Return stack size of the given thread
    ///
    /// \param id         [in] The thread id of the thread whose priority
    ///                   is queried.
    /// \param ec         [in,out] this represents the error status on exit,
    ///                   if this is pre-initialized to \a hpx#throws
    ///                   the function will throw on error instead.
    ///
    /// \note             As long as \a ec is not pre-initialized to
    ///                   \a hpx#throws this function doesn't
    ///                   throw but returns the result code using the
    ///                   parameter \a ec. Otherwise it throws an instance
    ///                   of hpx#exception.
    HPX_API_EXPORT std::ptrdiff_t get_stack_size(
        thread_id_type const& id, error_code& ec = throws);

    ///////////////////////////////////////////////////////////////////////////
    HPX_API_EXPORT void run_thread_exit_callbacks(thread_id_type const& id,
        error_code& ec = throws);

    HPX_API_EXPORT bool add_thread_exit_callback(thread_id_type const& id,
        util::function_nonser<void()> const& f, error_code& ec = throws);

    HPX_API_EXPORT void free_thread_exit_callbacks(thread_id_type const& id,
        error_code& ec = throws);

#if defined(HPX_HAVE_THREAD_LOCAL_STORAGE)
    ///////////////////////////////////////////////////////////////////////////
    HPX_API_EXPORT std::size_t get_thread_data(thread_id_type const& id,
        error_code& ec = throws);

    HPX_API_EXPORT std::size_t set_thread_data(thread_id_type const& id,
        std::size_t data, error_code& ec = throws);
#endif

    HPX_API_EXPORT std::size_t& get_continuation_recursion_count();
    HPX_API_EXPORT void reset_continuation_recursion_count();

    /// Returns a reference to the executor which was used to create
    /// the given thread.
    ///
    /// \throws If <code>&ec != &throws</code>, never throws, but will set \a ec
    ///         to an appropriate value when an error occurs. Otherwise, this
    ///         function will throw an \a hpx#exception with an error code of
    ///         \a hpx#yield_aborted if it is signaled with \a wait_aborted.
    ///         If called outside of a HPX-thread, this function will throw
    ///         an \a hpx#exception with an error code of \a hpx::null_thread_id.
    ///         If this function is called while the thread-manager is not
    ///         running, it will throw an \a hpx#exception with an error code of
    ///         \a hpx#invalid_status.
    ///
    HPX_API_EXPORT threads::executors::current_executor
        get_executor(thread_id_type const& id, error_code& ec = throws);

    /// Reset internal (round robin) thread distribution scheme
    HPX_API_EXPORT void reset_thread_distribution();

    /// Set the new scheduler mode
    HPX_API_EXPORT void set_scheduler_mode(threads::policies::scheduler_mode);
}}

namespace hpx { namespace this_thread
{
    ///////////////////////////////////////////////////////////////////////////
    /// The function \a suspend will return control to the thread manager
    /// (suspends the current thread). It sets the new state of this thread
    /// to the thread state passed as the parameter.
    ///
    /// \note Must be called from within a HPX-thread.
    ///
    /// \throws If <code>&ec != &throws</code>, never throws, but will set \a ec
    ///         to an appropriate value when an error occurs. Otherwise, this
    ///         function will throw an \a hpx#exception with an error code of
    ///         \a hpx#yield_aborted if it is signaled with \a wait_aborted.
    ///         If called outside of a HPX-thread, this function will throw
    ///         an \a hpx#exception with an error code of \a hpx::null_thread_id.
    ///         If this function is called while the thread-manager is not
    ///         running, it will throw an \a hpx#exception with an error code of
    ///         \a hpx#invalid_status.
    ///
    HPX_API_EXPORT threads::thread_state_ex_enum suspend(
        threads::thread_state_enum state, threads::thread_id_type const& id,
        util::thread_description const& description =
            util::thread_description("this_thread::suspend"),
        error_code& ec = throws);

    /// The function \a suspend will return control to the thread manager
    /// (suspends the current thread). It sets the new state of this thread
    /// to the thread state passed as the parameter.
    ///
    /// \note Must be called from within a HPX-thread.
    ///
    /// \throws If <code>&ec != &throws</code>, never throws, but will set \a ec
    ///         to an appropriate value when an error occurs. Otherwise, this
    ///         function will throw an \a hpx#exception with an error code of
    ///         \a hpx#yield_aborted if it is signaled with \a wait_aborted.
    ///         If called outside of a HPX-thread, this function will throw
    ///         an \a hpx#exception with an error code of \a hpx::null_thread_id.
    ///         If this function is called while the thread-manager is not
    ///         running, it will throw an \a hpx#exception with an error code of
    ///         \a hpx#invalid_status.
    ///
    inline threads::thread_state_ex_enum suspend(
        threads::thread_state_enum state = threads::pending,
        util::thread_description const& description =
            util::thread_description("this_thread::suspend"),
        error_code& ec = throws)
    {
        return suspend(state, nullptr, description, ec);
    }

    /// The function \a suspend will return control to the thread manager
    /// (suspends the current thread). It sets the new state of this thread
    /// to \a suspended and schedules a wakeup for this threads at the given
    /// time.
    ///
    /// \note Must be called from within a HPX-thread.
    ///
    /// \throws If <code>&ec != &throws</code>, never throws, but will set \a ec
    ///         to an appropriate value when an error occurs. Otherwise, this
    ///         function will throw an \a hpx#exception with an error code of
    ///         \a hpx#yield_aborted if it is signaled with \a wait_aborted.
    ///         If called outside of a HPX-thread, this function will throw
    ///         an \a hpx#exception with an error code of \a hpx::null_thread_id.
    ///         If this function is called while the thread-manager is not
    ///         running, it will throw an \a hpx#exception with an error code of
    ///         \a hpx#invalid_status.
    ///
    HPX_API_EXPORT threads::thread_state_ex_enum suspend(
        util::steady_time_point const& abs_time,
        threads::thread_id_type const& id,
        util::thread_description const& description =
            util::thread_description("this_thread::suspend"),
        error_code& ec = throws);

    /// The function \a suspend will return control to the thread manager
    /// (suspends the current thread). It sets the new state of this thread
    /// to \a suspended and schedules a wakeup for this threads at the given
    /// time.
    ///
    /// \note Must be called from within a HPX-thread.
    ///
    /// \throws If <code>&ec != &throws</code>, never throws, but will set \a ec
    ///         to an appropriate value when an error occurs. Otherwise, this
    ///         function will throw an \a hpx#exception with an error code of
    ///         \a hpx#yield_aborted if it is signaled with \a wait_aborted.
    ///         If called outside of a HPX-thread, this function will throw
    ///         an \a hpx#exception with an error code of \a hpx::null_thread_id.
    ///         If this function is called while the thread-manager is not
    ///         running, it will throw an \a hpx#exception with an error code of
    ///         \a hpx#invalid_status.
    ///
    inline threads::thread_state_ex_enum suspend(
        util::steady_time_point const& abs_time,
        util::thread_description const& description =
            util::thread_description("this_thread::suspend"),
        error_code& ec = throws)
    {
        return suspend(abs_time, nullptr, description, ec);
    }

    /// The function \a suspend will return control to the thread manager
    /// (suspends the current thread). It sets the new state of this thread
    /// to \a suspended and schedules a wakeup for this threads after the given
    /// duration.
    ///
    /// \note Must be called from within a HPX-thread.
    ///
    /// \throws If <code>&ec != &throws</code>, never throws, but will set \a ec
    ///         to an appropriate value when an error occurs. Otherwise, this
    ///         function will throw an \a hpx#exception with an error code of
    ///         \a hpx#yield_aborted if it is signaled with \a wait_aborted.
    ///         If called outside of a HPX-thread, this function will throw
    ///         an \a hpx#exception with an error code of \a hpx::null_thread_id.
    ///         If this function is called while the thread-manager is not
    ///         running, it will throw an \a hpx#exception with an error code of
    ///         \a hpx#invalid_status.
    ///
    inline threads::thread_state_ex_enum suspend(
        util::steady_duration const& rel_time,
        util::thread_description const& description =
            util::thread_description("this_thread::suspend"),
        error_code& ec = throws)
    {
        return suspend(rel_time.from_now(), nullptr, description, ec);
    }

    /// The function \a suspend will return control to the thread manager
    /// (suspends the current thread). It sets the new state of this thread
    /// to \a suspended and schedules a wakeup for this threads after the given
    /// duration.
    ///
    /// \note Must be called from within a HPX-thread.
    ///
    /// \throws If <code>&ec != &throws</code>, never throws, but will set \a ec
    ///         to an appropriate value when an error occurs. Otherwise, this
    ///         function will throw an \a hpx#exception with an error code of
    ///         \a hpx#yield_aborted if it is signaled with \a wait_aborted.
    ///         If called outside of a HPX-thread, this function will throw
    ///         an \a hpx#exception with an error code of \a hpx::null_thread_id.
    ///         If this function is called while the thread-manager is not
    ///         running, it will throw an \a hpx#exception with an error code of
    ///         \a hpx#invalid_status.
    ///
    inline threads::thread_state_ex_enum suspend(
        util::steady_duration const& rel_time,
        threads::thread_id_type const& id,
        util::thread_description const& description =
            util::thread_description("this_thread::suspend"),
        error_code& ec = throws)
    {
        return suspend(rel_time.from_now(), id, description, ec);
    }

    /// The function \a suspend will return control to the thread manager
    /// (suspends the current thread). It sets the new state of this thread
    /// to \a suspended and schedules a wakeup for this threads after the given
    /// time (specified in milliseconds).
    ///
    /// \note Must be called from within a HPX-thread.
    ///
    /// \throws If <code>&ec != &throws</code>, never throws, but will set \a ec
    ///         to an appropriate value when an error occurs. Otherwise, this
    ///         function will throw an \a hpx#exception with an error code of
    ///         \a hpx#yield_aborted if it is signaled with \a wait_aborted.
    ///         If called outside of a HPX-thread, this function will throw
    ///         an \a hpx#exception with an error code of \a hpx::null_thread_id.
    ///         If this function is called while the thread-manager is not
    ///         running, it will throw an \a hpx#exception with an error code of
    ///         \a hpx#invalid_status.
    ///
    inline threads::thread_state_ex_enum suspend(std::uint64_t ms,
        util::thread_description const& description =
            util::thread_description("this_thread::suspend"),
        error_code& ec = throws)
    {
<<<<<<< HEAD
        return suspend(boost::chrono::milliseconds(ms), nullptr, description, ec);
=======
        return suspend(std::chrono::milliseconds(ms), description, ec);
>>>>>>> fe3c9c4e
    }

    /// Returns a reference to the executor which was used to create the current
    /// thread.
    ///
    /// \throws If <code>&ec != &throws</code>, never throws, but will set \a ec
    ///         to an appropriate value when an error occurs. Otherwise, this
    ///         function will throw an \a hpx#exception with an error code of
    ///         \a hpx#yield_aborted if it is signaled with \a wait_aborted.
    ///         If called outside of a HPX-thread, this function will throw
    ///         an \a hpx#exception with an error code of \a hpx::null_thread_id.
    ///         If this function is called while the thread-manager is not
    ///         running, it will throw an \a hpx#exception with an error code of
    ///         \a hpx#invalid_status.
    ///
    HPX_EXPORT threads::executors::current_executor
        get_executor(error_code& ec = throws);

    // returns the remaining available stack space
    HPX_EXPORT std::ptrdiff_t get_available_stack_space();

    // returns whether the remaining stack-space is at least as large as
    // requested
    HPX_EXPORT bool has_sufficient_stack_space(
        std::size_t space_needed = 8 * HPX_THREADS_STACK_OVERHEAD);
}}

///////////////////////////////////////////////////////////////////////////////
// FIXME: the API function below belong into the namespace hpx::threads
namespace hpx { namespace applier
{
    ///////////////////////////////////////////////////////////////////////////
    /// \brief Create a new \a thread using the given function as the work to
    ///        be executed.
    ///
    /// \param func       [in] The function to be executed as the thread-function.
    ///                   This function has to expose the minimal low level
    ///                   HPX-thread interface, i.e. it takes one argument (a
    ///                   \a threads#thread_state_ex_enum) and returns a
    ///                   \a threads#thread_state_enum.
    /// \param description [in] A optional string describing the newly created
    ///                   thread. This is useful for debugging and logging
    ///                   purposes as this string will be inserted in the logs.
    /// \param initial_state [in] The thread state the newly created thread
    ///                   should have. If this is not given it defaults to
    ///                   \a threads#pending, which means that the new thread
    ///                   will be scheduled to run as soon as it is created.
    /// \param run_now    [in] If this is set to `true` the thread object will
    ///                   be actually immediately created. Otherwise the
    ///                   thread-manager creates a work-item description, which
    ///                   will result in creating a thread object later (if
    ///                   no work is available any more). The default is to
    ///                   immediately create the thread object.
    /// \param priority   [in] This is the priority the newly created HPX-thread
    ///                   should be executed with. The default is \a
    ///                   threads#thread_priority_normal. This parameter is not
    ///                   guaranteed to be taken into account as it depends on
    ///                   the used scheduling policy whether priorities are
    ///                   supported in the first place.
    /// \param os_thread  [in] The number of the shepherd thread the newly
    ///                   created HPX-thread should run on. If this is given it
    ///                   will be no more than a hint in any case, mainly
    ///                   because even if the HPX-thread gets scheduled on the
    ///                   queue of the requested shepherd thread, it still can
    ///                   be stolen by another shepherd thread. If this is not
    ///                   given, the system will select a shepherd thread.
    /// \param ec         [in,out] This represents the error status on exit,
    ///                   if this is pre-initialized to \a hpx#throws
    ///                   the function will throw on error instead.
    ///
    /// \returns This function will return the internal id of the newly created
    ///          HPX-thread or threads#invalid_thread_id (if run_now is set to
    ///          `false`).
    ///
    /// \note The value returned by the thread function will be interpreted by
    ///       the thread manager as the new thread state the executed HPX-thread
    ///       needs to be switched to. Normally, HPX-threads will either return
    ///       \a threads#terminated (if the thread should be destroyed) or
    ///       \a threads#suspended (if the thread needs to be suspended because
    ///       it is waiting for an external event to happen). The external
    ///       event will set the state of the thread back to pending, which
    ///       will re-schedule the HPX-thread.
    ///
    /// \throws invalid_status if the runtime system has not been started yet.
    ///
    ///
    /// \note             As long as \a ec is not pre-initialized to
    ///                   \a hpx#throws this function doesn't
    ///                   throw but returns the result code using the
    ///                   parameter \a ec. Otherwise it throws an instance
    ///                   of hpx#exception.
    HPX_API_EXPORT threads::thread_id_type register_thread_plain(
        threads::thread_function_type && func,
        util::thread_description const& description = util::thread_description(),
        threads::thread_state_enum initial_state = threads::pending,
        bool run_now = true,
        threads::thread_priority priority = threads::thread_priority_normal,
        std::size_t os_thread = std::size_t(-1),
        threads::thread_stacksize stacksize = threads::thread_stacksize_default,
        error_code& ec = throws);

    ///////////////////////////////////////////////////////////////////////////
    /// \brief Create a new \a thread using the given function as the work to
    ///        be executed.
    ///
    /// \param func       [in] The function to be executed as the thread-function.
    ///                   This function has to expose the minimal low level
    ///                   HPX-thread interface, i.e. it takes one argument (a
    ///                   \a threads#thread_state_ex_enum). The thread will be
    ///                   terminated after the function returns.
    ///
    /// \note All other arguments are equivalent to those of the function
    ///       \a threads#register_thread_plain
    ///
    HPX_API_EXPORT threads::thread_id_type register_thread(
        util::unique_function_nonser<void(threads::thread_state_ex_enum)> && func,
        util::thread_description const& description = util::thread_description(),
        threads::thread_state_enum initial_state = threads::pending,
        bool run_now = true,
        threads::thread_priority priority = threads::thread_priority_normal,
        std::size_t os_thread = std::size_t(-1),
        threads::thread_stacksize stacksize = threads::thread_stacksize_default,
        error_code& ec = throws);

    ///////////////////////////////////////////////////////////////////////////
    /// \brief Create a new \a thread using the given function as the work to
    ///        be executed.
    ///
    /// \param func       [in] The function to be executed as the thread-function.
    ///                   This function has to expose the minimal low level
    ///                   HPX-thread interface, i.e. it takes no arguments. The
    ///                   thread will be terminated after the function returns.
    ///
    /// \note All other arguments are equivalent to those of the function
    ///       \a threads#register_thread_plain
    ///
    HPX_API_EXPORT threads::thread_id_type register_thread_nullary(
        util::unique_function_nonser<void()> && func,
        util::thread_description const& description = util::thread_description(),
        threads::thread_state_enum initial_state = threads::pending,
        bool run_now = true,
        threads::thread_priority priority = threads::thread_priority_normal,
        std::size_t os_thread = std::size_t(-1),
        threads::thread_stacksize stacksize = threads::thread_stacksize_default,
        error_code& ec = throws);

    ///////////////////////////////////////////////////////////////////////////
    /// \brief Create a new \a thread using the given data.
    ///
    /// \note This function is completely equivalent to the first overload
    ///       of threads#register_thread_plain above, except that part of the
    ///       parameters are passed as members of the threads#thread_init_data
    ///       object.
    ///
    HPX_API_EXPORT threads::thread_id_type register_thread_plain(
        threads::thread_init_data& data,
        threads::thread_state_enum initial_state = threads::pending,
        bool run_now = true, error_code& ec = throws);

    ///////////////////////////////////////////////////////////////////////////
    /// \brief Create a new work item using the given function as the
    ///        work to be executed. This work item will be used to create a
    ///        \a threads#thread instance whenever the shepherd thread runs out
    ///        of work only. The created work descriptions will be queued
    ///        separately, causing them to be converted into actual thread
    ///        objects on a first-come-first-served basis.
    ///
    /// \param func       [in] The function to be executed as the thread-function.
    ///                   This function has to expose the minimal low level
    ///                   HPX-thread interface, i.e. it takes one argument (a
    ///                   \a threads#thread_state_ex_enum) and returns a
    ///                   \a threads#thread_state_enum.
    /// \param description [in] A optional string describing the newly created
    ///                   thread. This is useful for debugging and logging
    ///                   purposes as this string will be inserted in the logs.
    /// \param initial_state [in] The thread state the newly created thread
    ///                   should have. If this is not given it defaults to
    ///                   \a threads#pending, which means that the new thread
    ///                   will be scheduled to run as soon as it is created.
    /// \param priority   [in] This is the priority the newly created HPX-thread
    ///                   should be executed with. The default is \a
    ///                   threads#thread_priority_normal. This parameter is not
    ///                   guaranteed to be taken into account as it depends on
    ///                   the used scheduling policy whether priorities are
    ///                   supported in the first place.
    /// \param os_thread  [in] The number of the shepherd thread the newly
    ///                   created HPX-thread should run on. If this is given it
    ///                   will be no more than a hint in any case, mainly
    ///                   because even if the HPX-thread gets scheduled on the
    ///                   queue of the requested shepherd thread, it still can
    ///                   be stolen by another shepherd thread. If this is not
    ///                   given, the system will select a shepherd thread.
    /// \param ec         [in,out] This represents the error status on exit,
    ///                   if this is pre-initialized to \a hpx#throws
    ///                   the function will throw on error instead.
    ///
    /// \note The value returned by the thread function will be interpreted by
    ///       the thread manager as the new thread state the executed HPX-thread
    ///       needs to be switched to. Normally, HPX-threads will either return
    ///       \a threads#terminated (if the thread should be destroyed) or
    ///       \a threads#suspended (if the thread needs to be suspended because
    ///       it is waiting for an external event to happen). The external
    ///       event will set the state of the thread back to pending, which
    ///       will re-schedule the HPX-thread.
    ///
    /// \throws invalid_status if the runtime system has not been started yet.
    ///
    HPX_API_EXPORT void register_work_plain(
        threads::thread_function_type && func,
        util::thread_description const& description = util::thread_description(),
        std::uint64_t /*naming::address_type*/ lva = 0,
        threads::thread_state_enum initial_state = threads::pending,
        threads::thread_priority priority = threads::thread_priority_normal,
        std::size_t os_thread = std::size_t(-1),
        threads::thread_stacksize stacksize = threads::thread_stacksize_default,
        error_code& ec = throws);

#if !defined(DOXYGEN)
    HPX_API_EXPORT void register_work_plain(
        threads::thread_function_type && func, naming::id_type const& target,
        util::thread_description const& description = util::thread_description(),
        std::uint64_t /*naming::address_type*/ lva = 0,
        threads::thread_state_enum initial_state = threads::pending,
        threads::thread_priority priority = threads::thread_priority_normal,
        std::size_t os_thread = std::size_t(-1),
        threads::thread_stacksize stacksize = threads::thread_stacksize_default,
        error_code& ec = throws);
#endif

    ///////////////////////////////////////////////////////////////////////////
    /// \brief Create a new work item using the given function as the
    ///        work to be executed.
    ///
    /// \param func       [in] The function to be executed as the thread-function.
    ///                   This function has to expose the minimal low level
    ///                   HPX-thread interface, i.e. it takes one argument (a
    ///                   \a threads#thread_state_ex_enum). The thread will be
    ///                   terminated after the function returns.
    ///
    /// \note All other arguments are equivalent to those of the function
    ///       \a threads#register_work_plain
    ///
    HPX_API_EXPORT void register_work(
        util::unique_function_nonser<void(threads::thread_state_ex_enum)> && func,
        util::thread_description const& description = util::thread_description(),
        threads::thread_state_enum initial_state = threads::pending,
        threads::thread_priority priority = threads::thread_priority_normal,
        std::size_t os_thread = std::size_t(-1),
        threads::thread_stacksize stacksize = threads::thread_stacksize_default,
        error_code& ec = throws);

    ///////////////////////////////////////////////////////////////////////////
    /// \brief Create a new work item using the given function as the
    ///        work to be executed.
    ///
    /// \param func       [in] The function to be executed as the thread-function.
    ///                   This function has to expose the minimal low level
    ///                   HPX-thread interface, i.e. it takes no arguments. The
    ///                   thread will be terminated after the function returns.
    ///
    /// \note All other arguments are equivalent to those of the function
    ///       \a threads#register_work_plain
    ///
    HPX_API_EXPORT void register_work_nullary(
        util::unique_function_nonser<void()> && func,
        util::thread_description const& description = util::thread_description(),
        threads::thread_state_enum initial_state = threads::pending,
        threads::thread_priority priority = threads::thread_priority_normal,
        std::size_t os_thread = std::size_t(-1),
        threads::thread_stacksize stacksize = threads::thread_stacksize_default,
        error_code& ec = throws);

    ///////////////////////////////////////////////////////////////////////////
    /// \brief Create a new work item using the given function as the
    ///        work to be executed.
    ///
    /// \note This function is completely equivalent to the first overload
    ///       of threads#register_work_plain above, except that part of the
    ///       parameters are passed as members of the threads#thread_init_data
    ///       object.
    ///
    HPX_API_EXPORT void register_work_plain(
        threads::thread_init_data& data,
        threads::thread_state_enum initial_state = threads::pending,
        error_code& ec = throws);
}}

///////////////////////////////////////////////////////////////////////////////
namespace hpx { namespace threads
{
    // Import all thread creation functions into this name space (we will
    // deprecate the functions in namespace applier above at some point).
    using applier::register_thread_plain;
    using applier::register_thread;
    using applier::register_thread_nullary;

    using applier::register_work_plain;
    using applier::register_work;
    using applier::register_work_nullary;
}}

#endif /*HPX_RUNTIME_THREADS_THREAD_HELPERS_HPP*/<|MERGE_RESOLUTION|>--- conflicted
+++ resolved
@@ -617,11 +617,7 @@
             util::thread_description("this_thread::suspend"),
         error_code& ec = throws)
     {
-<<<<<<< HEAD
-        return suspend(boost::chrono::milliseconds(ms), nullptr, description, ec);
-=======
-        return suspend(std::chrono::milliseconds(ms), description, ec);
->>>>>>> fe3c9c4e
+        return suspend(std::chrono::milliseconds(ms), nullptr, description, ec);
     }
 
     /// Returns a reference to the executor which was used to create the current
