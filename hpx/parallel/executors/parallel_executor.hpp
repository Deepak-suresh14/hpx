--- conflicted
+++ resolved
@@ -73,8 +73,6 @@
         > >
         bulk_async_execute(F && f, S const& shape, Ts &&... ts)
         {
-<<<<<<< HEAD
-=======
             // lazily initialize once
             static std::size_t global_num_tasks =
                 (std::min)(std::size_t(128), hpx::get_os_thread_count());
@@ -82,7 +80,6 @@
             std::size_t num_tasks =
                 (num_tasks_ == std::size_t(-1)) ? global_num_tasks : num_tasks_;
 
->>>>>>> 4d4bfe0e
             typedef std::vector<hpx::future<
                     typename detail::bulk_async_execute_result<F, S, Ts...>::type
                 > > result_type;
@@ -99,11 +96,7 @@
 #endif
 
             results.resize(size);
-<<<<<<< HEAD
-            spawn(results, 0, size, f, boost::begin(shape), ts...).get();
-=======
             spawn(results, 0, size, num_tasks, f, boost::begin(shape), ts...).get();
->>>>>>> 4d4bfe0e
             return results;
         }
         /// \endcond
@@ -112,23 +105,6 @@
         /// \cond NOINTERNAL
         template <typename Result, typename F, typename Iter, typename ... Ts>
         hpx::future<void> spawn(std::vector<hpx::future<Result> >& results,
-<<<<<<< HEAD
-            std::size_t base, std::size_t size, F const& func, Iter it,
-            Ts const&... ts)
-        {
-            if (num_tasks_ == std::size_t(-1))
-            {
-                static std::size_t num_tasks =
-                    (std::min)(std::size_t(128), hpx::get_os_thread_count());
-                num_tasks_ = num_tasks;
-            }
-
-            if (size > num_tasks_)
-            {
-                // spawn hierarchical tasks
-                std::size_t chunk_size = (size + num_spread_) / num_spread_ - 1;
-                chunk_size = (std::max)(chunk_size, num_tasks_);
-=======
             std::size_t base, std::size_t size, std::size_t num_tasks,
             F const& func, Iter it, Ts const&... ts)
         {
@@ -137,36 +113,23 @@
                 // spawn hierarchical tasks
                 std::size_t chunk_size = (size + num_spread_) / num_spread_ - 1;
                 chunk_size = (std::max)(chunk_size, num_tasks);
->>>>>>> 4d4bfe0e
 
                 std::vector<hpx::future<void> > tasks;
                 tasks.reserve(num_spread_);
 
                 hpx::future<void> (parallel_executor::*spawn_func)(
-<<<<<<< HEAD
-                        std::vector<hpx::future<Result> >&,
-                        std::size_t, std::size_t, F const&, Iter, Ts const&...
-                    ) = &parallel_executor::spawn;
-
-                for (std::size_t i = 0; i != num_spread_ && size != 0; ++i)
-=======
                         std::vector<hpx::future<Result> >&, std::size_t,
                         std::size_t, std::size_t, F const&, Iter, Ts const&...
                     ) = &parallel_executor::spawn;
 
                 while (size != 0)
->>>>>>> 4d4bfe0e
                 {
                     std::size_t curr_chunk_size = (std::min)(chunk_size, size);
 
                     hpx::future<void> f = hpx::async(
                         spawn_func, this, std::ref(results), base,
-<<<<<<< HEAD
-                        curr_chunk_size, std::ref(func), it, std::ref(ts)...);
-=======
                         curr_chunk_size, num_tasks, std::ref(func), it,
                         std::ref(ts)...);
->>>>>>> 4d4bfe0e
                     tasks.push_back(std::move(f));
 
                     base += curr_chunk_size;
