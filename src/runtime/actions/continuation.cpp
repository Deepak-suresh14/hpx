//  Copyright (c) 2007-2012 Hartmut Kaiser
//
//  Distributed under the Boost Software License, Version 1.0. (See accompanying
//  file LICENSE_1_0.txt or copy at http://www.boost.org/LICENSE_1_0.txt)

#include <hpx/hpx_fwd.hpp>
#include <hpx/runtime/applier/apply.hpp>
#include <hpx/runtime/actions/continuation.hpp>
#include <hpx/lcos/base_lco.hpp>

///////////////////////////////////////////////////////////////////////////////
namespace hpx { namespace actions
{
    ///////////////////////////////////////////////////////////////////////////
    void continuation::trigger()
    {
        LLCO_(info) << "continuation::trigger(" << gid_ << ")";
        hpx::applier::apply<lcos::base_lco::set_event_action>(gid_);
    }

    ///////////////////////////////////////////////////////////////////////////
    void continuation::trigger_error(boost::exception_ptr const& e)
    {
        LLCO_(info) << "continuation::trigger_error(" << gid_ << ")";
        hpx::applier::apply<lcos::base_lco::set_error_action>(gid_, e);
    }

    void continuation::trigger_error(BOOST_RV_REF(boost::exception_ptr) e)
<<<<<<< HEAD
    {
        LLCO_(info) << "continuation::trigger_error(" << gid_ << ")";
        hpx::applier::apply<lcos::base_lco::set_error_action>(
            gid_, boost::move(e));
    }

    ///////////////////////////////////////////////////////////////////////////
    void continuation::enumerate_argument_gids(enum_gid_handler_type f)
=======
>>>>>>> 3ef933a3
    {
        LLCO_(info) << "continuation::trigger_error(" << gid_ << ")";
        hpx::applier::apply<lcos::base_lco::set_error_action>(
            gid_, boost::move(e));
    }
}}
<|MERGE_RESOLUTION|>--- conflicted
+++ resolved
@@ -26,17 +26,6 @@
     }
 
     void continuation::trigger_error(BOOST_RV_REF(boost::exception_ptr) e)
-<<<<<<< HEAD
-    {
-        LLCO_(info) << "continuation::trigger_error(" << gid_ << ")";
-        hpx::applier::apply<lcos::base_lco::set_error_action>(
-            gid_, boost::move(e));
-    }
-
-    ///////////////////////////////////////////////////////////////////////////
-    void continuation::enumerate_argument_gids(enum_gid_handler_type f)
-=======
->>>>>>> 3ef933a3
     {
         LLCO_(info) << "continuation::trigger_error(" << gid_ << ")";
         hpx::applier::apply<lcos::base_lco::set_error_action>(
