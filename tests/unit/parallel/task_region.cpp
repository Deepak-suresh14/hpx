--- conflicted
+++ resolved
@@ -135,11 +135,7 @@
         HPX_TEST(false);
     }
     catch (hpx::parallel::exception_list const& e) {
-<<<<<<< HEAD
         HPX_TEST_EQ(e.size(), 3u);
-=======
-        HPX_TEST_EQ(e.size(), std::size_t(3));
->>>>>>> 8e5cc974
     }
     catch(...) {
         HPX_TEST(false);
@@ -169,11 +165,7 @@
         HPX_TEST(false);
     }
     catch (hpx::parallel::exception_list const& e) {
-<<<<<<< HEAD
         HPX_TEST_EQ(e.size(), 3u);
-=======
-        HPX_TEST_EQ(e.size(), std::size_t(3));
->>>>>>> 8e5cc974
     }
     catch(...) {
         HPX_TEST(false);
