//  deprecated_name_check implementation  -----------------------------------//

//  Copyright Beman Dawes   2002.
//  Copyright Gennaro Prota 2006.
//  Copyright Hartmut Kaiser 2016.
//
//  Distributed under the Boost Software License, Version 1.0.
//  (See accompanying file LICENSE_1_0.txt or copy at
//  http://www.boost.org/LICENSE_1_0.txt)

#include <algorithm>

#include "deprecated_name_check.hpp"
#include "boost/regex.hpp"
#include "boost/lexical_cast.hpp"
#include "function_hyper.hpp"

#include <set>
#include <string>
#include <vector>

namespace boost
{
  namespace inspect
  {
    deprecated_names const names[] =
    {
      // boost::xyz
      { "(\\bboost\\s*::\\s*move\\b)", "std::move" },
      { "(\\bboost\\s*::\\s*forward\\b)", "std::forward" },
      { "(\\bboost\\s*::\\s*noncopyable\\b)", "HPX_NON_COPYABLE" },
      { "(\\bboost\\s*::\\s*result_of\\b)", "std::result_of" },
      { "(\\bboost\\s*::\\s*decay\\b)", "std::decay" },
      { "(\\bboost\\s*::\\s*enable_if\\b)", "std::enable_if" },
      { "(\\bboost\\s*::\\s*disable_if\\b)", "std::enable_if" },
      { "(\\bboost\\s*::\\s*enable_if_c\\b)", "std::enable_if" },
      { "(\\bboost\\s*::\\s*disable_if_c\\b)", "std::enable_if" },
      { "(\\bboost\\s*::\\s*lazy_enable_if\\b)", "hpx::util::lazy_enable_if" },
      { "(\\bboost\\s*::\\s*lazy_disable_if\\b)", "hpx::util::lazy_enable_if" },
      { "(\\bboost\\s*::\\s*lazy_enable_if_c\\b)", "hpx::util::lazy_enable_if" },
      { "(\\bboost\\s*::\\s*lazy_disable_if_c\\b)", "hpx::util::lazy_enable_if" },
      { "(\\bboost\\s*::\\s*mpl\\b)", "no specific replacement" },
      { "(\\bboost\\s*::\\s*(is_[^\\s]*?\\b))", "std::\\2" },
      { "(\\bboost\\s*::\\s*(add_[^\\s]*?\\b))", "std::\\2" },
      { "(\\bboost\\s*::\\s*(remove_[^\\s]*?\\b))", "std::\\2" },
      { "(\\bboost\\s*::\\s*(((false)|(true))_type\\b))", "std::\\2" },
      { "(\\bboost\\s*::\\s*lock_guard\\b)", "std::lock_guard" },
      { "(\\bboost\\s*::\\s*unordered_map\\b)", "std::unordered_map" },
      { "(\\bboost\\s*::\\s*unordered_multimap\\b)", "std::unordered_multimap" },
      { "(\\bboost\\s*::\\s*unordered_set\\b)", "std::unordered_set" },
      { "(\\bboost\\s*::\\s*unordered_multiset\\b)", "std::unordered_multiset" },
      { "(\\bboost\\s*::\\s*detail\\s*::\\s*atomic_count\\b)",
        "hpx::util::atomic_count" },
      { "(\\bboost\\s*::\\s*function\\b)", "hpx::util::function_nonser" },
      { "(\\bboost\\s*::\\s*shared_ptr\\b)", "std::shared_ptr" },
      { "(\\bboost\\s*::\\s*make_shared\\b)", "std::make_shared" },
      { "(\\bboost\\s*::\\s*enable_shared_from_this\\b)",
        "std::enable_shared_from_this" },
      { "(\\bboost\\s*::\\s*bind\\b)", "hpx::util::bind" },
      { "(\\bboost\\s*::\\s*unique_lock\\b)", "std::unique_lock" },
      { "(\\bboost\\s*::\\s*chrono\\b)", "std::chrono" },
      { "(\\bboost\\s*::\\s*reference_wrapper\\b)", "std::reference_wrapper" },
      { "(\\bboost\\s*::\\s*(c?ref)\\b)", "std::\\2" },
      { "(\\bboost\\s*::\\s*(u?int[0-9]+_t)\\b)", "std::\\2" },
      { "(\\bboost\\s*::\\s*thread\\b)", "hpx::compat::thread" },
      { "(\\bboost\\s*::\\s*this_thread::\\s*get_id\\b)", "hpx::compat::this_thread::get_id" },
      { "(\\bboost\\s*::\\s*this_thread::\\s*yield\\b)", "hpx::compat::this_thread::yield" },
      { "(\\bboost\\s*::\\s*this_thread::\\s*sleep_until\\b)", "hpx::compat::this_thread::sleep_until" },
      { "(\\bboost\\s*::\\s*this_thread::\\s*sleep_for\\b)", "hpx::compat::this_thread::sleep_for" },
      { "(\\bboost\\s*::\\s*mutex\\b)", "hpx::compat::mutex" },
      { "(\\bboost\\s*::\\s*recursive_mutex\\b)", "hpx::compat::recursive_mutex" },
      { "(\\bboost\\s*::\\s*once_flag\\b)", "hpx::compat::once_flag" },
      { "(\\bboost\\s*::\\s*call_once\\b)", "hpx::compat::call_once" },
      { "(\\bboost\\s*::\\s*cv_status\\b)", "hpx::compat::cv_status" },
      { "(\\bboost\\s*::\\s*condition_variable\\b)", "hpx::compat::condition_variable" },
      { "(\\bboost\\s*::\\s*barrier\\b)", "hpx::compat::barrier" },
      { "(\\bboost\\s*::\\s*exception_ptr\\b)", "std::exception_ptr" },
      { "(\\bboost\\s*::\\s*copy_exception\\b)", "std::make_exception_ptr" },
      { "(\\bboost\\s*::\\s*current_exception\\b)", "std::current_exception" },
      { "(\\bboost\\s*::\\s*rethrow_exception\\b)", "std::rethrow_exception" },
<<<<<<< HEAD
      { "(\\bboost\\s*::\\s*enable_error_info\\b)", "hpx::throw_with_info" },
=======
      { "(\\bboost\\s*::\\s*iterator_range\\b)", "hpx::util::iterator_range" },
      { "(\\bboost\\s*::\\s*make_iterator_range\\b)", "hpx::util::make_iterator_range" },
>>>>>>> 11bce88a
      /////////////////////////////////////////////////////////////////////////
      { "((\\bhpx::\\b)?\\btraits\\s*::\\bis_callable\\b)", "\\2traits::is_invocable[_r]" },
      { "((\\bhpx::\\b)?\\butil\\s*::\\bresult_of\\b)", "\\2util::invoke_result" },
      { "(\\bNULL\\b)", "nullptr" },
      { nullptr, nullptr }
    };

    //  deprecated_name_check constructor  --------------------------------- //

    deprecated_name_check::deprecated_name_check()
      : m_errors(0)
    {
      // C/C++ source code...
      register_signature( ".c" );
      register_signature( ".cpp" );
      register_signature( ".cxx" );
      register_signature( ".h" );
      register_signature( ".hpp" );
      register_signature( ".hxx" );
      register_signature( ".inc" );
      register_signature( ".ipp" );

      for (deprecated_names const* names_it = &names[0];
           names_it->name_regex != nullptr;
           ++names_it)
      {
        std::string rx(names_it->name_regex);
        rx +=
          "|"                   // or (ignored)
          "("
          "//[^\\n]*"           // single line comments (//)
          "|"
          "/\\*.*?\\*/"         // multi line comments (/**/)
          "|"
          "\"([^\"\\\\]|\\\\.)*\"" // string literals
          ")";
        regex_data.push_back(deprecated_names_regex_data(names_it, rx));
      }
    }

    //  inspect ( C++ source files )  ---------------------------------------//

    void deprecated_name_check::inspect(
      const string & library_name,
      const path & full_path,      // example: c:/foo/boost/filesystem/path.hpp
      const string & contents)     // contents of file to be inspected
    {
      std::string::size_type p = contents.find( "hpxinspect:" "nodeprecatedname" );
      if (p != string::npos)
      {
        // ignore this directive here (it is handled below) if it is followed
        // by a ':'
        if (p == contents.size() - 27 ||
            (contents.size() > p + 27 && contents[p + 27] != ':'))
        {
          return;
        }
      }

      std::set<std::string> found_names;

      // for all given names, check whether any is used
      for (deprecated_names_regex_data const& d : regex_data)
      {
        boost::sregex_iterator cur(contents.begin(), contents.end(), d.pattern), end;
        for(/**/; cur != end; ++cur)
        {
          auto m = *cur;
          if (m[1].matched)
          {
            // avoid errors to be reported twice
            std::string found_name(m[1].first, m[1].second);

            if (found_names.find(found_name) == found_names.end())
            {
              std::string tag("hpxinspect:" "nodeprecatedname:" + found_name);
              if (contents.find(tag) != string::npos)
                continue;

              // name was found
              found_names.insert(found_name);

              auto it = contents.begin();
              auto match_it = m[1].first;
              auto line_start = it;

              string::size_type line_number = 1;
              for (/**/; it != match_it; ++it)
              {
                if (string::traits_type::eq(*it, '\n'))
                {
                  ++line_number;
                  line_start = it + 1; // could be end()
                }
              }

              ++m_errors;
              error(library_name, full_path, string(name())
                  + " deprecated name ("
                  + found_name
                  + ") on line "
                  + linelink(full_path, boost::lexical_cast<string>(line_number))
                  + ", use " + m.format(d.data->use_instead)
                  + " instead");
            }
          }
        }
      }
    }

  } // namespace inspect
} // namespace boost
<|MERGE_RESOLUTION|>--- conflicted
+++ resolved
@@ -78,12 +78,9 @@
       { "(\\bboost\\s*::\\s*copy_exception\\b)", "std::make_exception_ptr" },
       { "(\\bboost\\s*::\\s*current_exception\\b)", "std::current_exception" },
       { "(\\bboost\\s*::\\s*rethrow_exception\\b)", "std::rethrow_exception" },
-<<<<<<< HEAD
       { "(\\bboost\\s*::\\s*enable_error_info\\b)", "hpx::throw_with_info" },
-=======
       { "(\\bboost\\s*::\\s*iterator_range\\b)", "hpx::util::iterator_range" },
       { "(\\bboost\\s*::\\s*make_iterator_range\\b)", "hpx::util::make_iterator_range" },
->>>>>>> 11bce88a
       /////////////////////////////////////////////////////////////////////////
       { "((\\bhpx::\\b)?\\btraits\\s*::\\bis_callable\\b)", "\\2traits::is_invocable[_r]" },
       { "((\\bhpx::\\b)?\\butil\\s*::\\bresult_of\\b)", "\\2util::invoke_result" },
